
#!/usr/bin/python
from __future__ import print_function, absolute_import

#######################################################################
#                              GoodVibes.py                           #
#  Evaluation of quasi-harmonic thermochemistry from Gaussian.        #
#  Partion functions are evaluated from vibrational frequencies       #
#  and rotational temperatures from the standard output.              #
#  The rigid-rotor harmonic oscillator approximation is used as       #
#  standard for all frequencies above a cut-off value. Below this,    #
#  two treatments can be applied:                                     #
#    (a) low frequencies are shifted to the cut-off value (as per     #
#    Cramer-Truhlar)                                                  #
#    (b) a free-rotor approximation is applied below the cut-off (as  #
#    per Grimme). In this approach, a damping function interpolates   #
#    between the RRHO and free-rotor entropy treatment of Svib to     #
#    avoid a discontinuity.                                           #
#  Both approaches avoid infinitely large values of Svib as wave-     #
#  numbers tend to zero. With a cut-off set to 0, the results will be #
#  identical to standard values output by the Gaussian program.       #
#  The free energy can be evaluated for variable temperature,         #
#  concentration, vibrational scaling factor, and with a haptic       #
#  correction of the translational entropy in different solvents,     #
#  according to the amount of free space available.                   #
"""
add info on:
    o Head-Gordon enthalpy correction
    o PES Gconf corrections
    o ee and G
    o Juanvi's checks for
        o frequency calculations
        o level of theory
        o single point calculations
    o Outputs (CSV, XYZ)
"""
#######################################################################
#######  Written by:  Rob Paton, Ignacio Funes-Ardoiz  ################
#######               Guilian Luchini, Juanvi Alegre   ################
#######  Last modified:  2019                          ################
#######################################################################

import os.path
import sys
import math
import time
from datetime import datetime, timedelta
from glob import glob
from argparse import ArgumentParser

# Importing regardless of relative import
try:
    from .vib_scale_factors import scaling_data_dict, scaling_data_dict_mod, scaling_refs
except:
    from vib_scale_factors import scaling_data_dict, scaling_data_dict_mod, scaling_refs

# VERSION NUMBER
__version__ = "3.0.0"

SUPPORTED_EXTENSIONS = set(('.out', '.log'))

# PHYSICAL CONSTANTS
GAS_CONSTANT =          8.3144621                       # J / K / mol
PLANCK_CONSTANT =       6.62606957e-34                  # J * s
BOLTZMANN_CONSTANT =    1.3806488e-23                   # J / K
SPEED_OF_LIGHT =        2.99792458e10                   # cm / s
AVOGADRO_CONSTANT =     6.0221415e23                    # 1 / mol
AMU_to_KG =             1.66053886E-27                  # UNIT CONVERSION
ATMOS =                 101.325                         # UNIT CONVERSION
J_TO_AU =               4.184 * 627.509541 * 1000.0     # UNIT CONVERSION
KCAL_TO_AU =            627.509541                      # UNIT CONVERSION



# Some literature references
grimme_ref = "Grimme, S. Chem. Eur. J. 2012, 18, 9955-9964"
truhlar_ref = "Ribeiro, R. F.; Marenich, A. V.; Cramer, C. J.; Truhlar, D. G. J. Phys. Chem. B 2011, 115, 14556-14562"
head_gordon_ref = "Li, Y.; Gomes, J.; Sharada, S. M.; Bell, A. T.; Head-Gordon, M. J. Phys. Chem. C 2015, 119, 1840-1850"
goodvibes_ref = "Funes-Ardoiz, I.; Paton, R. S. (2018). GoodVibes: GoodVibes "+__version__+" http://doi.org/10.5281/zenodo.595246"

# Some useful arrays
periodictable = ["", "H", "He", "Li", "Be", "B", "C", "N", "O", "F", "Ne", "Na", "Mg", "Al", "Si",
    "P", "S", "Cl", "Ar", "K", "Ca", "Sc", "Ti", "V", "Cr", "Mn", "Fe", "Co", "Ni", "Cu", "Zn",
    "Ga", "Ge", "As", "Se", "Br", "Kr", "Rb", "Sr", "Y", "Zr", "Nb", "Mo", "Tc", "Ru", "Rh", "Pd",
    "Ag", "Cd", "In", "Sn", "Sb", "Te", "I", "Xe", "Cs", "Ba", "La", "Ce", "Pr", "Nd", "Pm", "Sm",
    "Eu", "Gd", "Tb", "Dy", "Ho", "Er", "Tm", "Yb", "Lu", "Hf", "Ta", "W", "Re", "Os", "Ir", "Pt",
    "Au", "Hg", "Tl", "Pb", "Bi", "Po", "At", "Rn", "Fr", "Ra", "Ac", "Th", "Pa", "U", "Np", "Pu",
    "Am", "Cm", "Bk", "Cf", "Es", "Fm", "Md", "No", "Lr", "Rf", "Db", "Sg", "Bh", "Hs", "Mt", "Ds",
    "Rg", "Uub", "Uut", "Uuq", "Uup", "Uuh", "Uus", "Uuo"]

def elementID(massno):
    try:
        return periodictable[massno]
    except IndexError:
        return "XX"

alphabet = 'abcdefghijklmnopqrstuvwxyz'


# Enables output to terminal and to text file
class Logger:
    def __init__(self, filein, append, csv):
        self.csv = csv
        if self.csv == False:
            suffix = 'dat'
        else:
            suffix = 'csv'
        self.log = open('{}_{}.{}'.format(filein, append, suffix), 'w' )

    def Write(self, message, thermodata=False):
        self.thermodata = thermodata
        print(message, end='')
        if self.csv == True and self.thermodata==True:
            items = message.split()
            message = ",".join(items)
            message = message + ","
        self.log.write(message)

    def Fatal(self, message):
        print(message+"\n")
        self.log.write(message + "\n"); self.Finalize()
        sys.exit(1)

    def Finalize(self):
        self.log.close()

# Enables output of optimized coordinates to a single xyz-formatted file
class XYZout:
    def __init__(self, filein, suffix, append):
        self.xyz = open('{}_{}.{}'.format(filein, append, suffix), 'w')

    def Writetext(self, message):
        self.xyz.write(message + "\n")

    def Writecoords(self, atoms, coords):
        for n, carts in enumerate(coords):
            self.xyz.write('{:>1}'.format(atoms[n]))
            for cart in carts:
                self.xyz.write('{:13.6f}'.format(cart))
                self.xyz.write('\n')

    def Finalize(self):
        self.xyz.close()


# The funtion to compute the "black box" entropy and enthalpy values (along with all other thermochemical quantities)
class calc_bbe:
    def __init__(self, file, QS, QH, S_FREQ_CUTOFF, H_FREQ_CUTOFF, temperature, conc, freq_scale_factor, solv, spc, invert):
        # List of frequencies and default values
        im_freq_cutoff, frequency_wn, im_frequency_wn, rotemp, linear_mol, link, freqloc, linkmax, symmno, self.cpu = 0.0, [], [], [0.0,0.0,0.0], 0, 0, 0, 0, 1, [0,0,0,0,0]
        linear_warning = ""
<<<<<<< HEAD
        inverted_freqs = []
        with open(file) as f: 
=======
        with open(file) as f:
>>>>>>> d783b273
            g_output = f.readlines()

        # read any single point energies if requested
        if spc != False and spc != 'link':
            name, ext = os.path.splitext(file)
            try:
                self.sp_energy = sp_energy(name+'_'+spc+ext)[0]
                self.cpu = sp_cpu(name+'_'+spc+ext)
            except ValueError:
                self.sp_energy = '!'; pass
        if spc == 'link':
            self.sp_energy = sp_energy(file)[0]

        #count number of links
        for line in g_output:
            # only read first link + freq not other link jobs
            if "Normal termination" in line:
                linkmax += 1
            else:
                frequency_wn = []
            if 'Frequencies --' in line:
                freqloc = linkmax

        # Iterate over output
        if freqloc == 0:
            freqloc = len(g_output)
        for line in g_output:
            # link counter
            if "Normal termination" in line:
                link += 1
                # reset frequencies if in final freq link
                if link == freqloc: frequency_wn = []
            # if spc specified will take last Energy from file, otherwise will break after freq calc
            if link > freqloc:
                break
          	# Iterate over output: look out for low frequencies
            if line.strip().startswith('Frequencies -- '):
                for i in range(2,5):
<<<<<<< HEAD
                    try:
                        x = float(line.strip().split()[i])
                        # only deal with real frequencies
                        if x > 0.00: 
                            frequency_wn.append(x)
                        # check if we want to make any low lying imaginary frequencies positive
                        elif x < -1 * im_freq_cutoff: 
                            if invert:
                                if x > -50.0:
                                    frequency_wn.append(x * -1.)
                                    inverted_freqs.append(x)
                                else: 
                                    im_frequency_wn.append(x)
                            else:
                                im_frequency_wn.append(x)
                    except IndexError: 
                        pass
=======
                   try:
                      x = float(line.strip().split()[i])
                      #  only deal with real frequencies
                      if x > 0.00: frequency_wn.append(x)
                      if x < 0.00: im_frequency_wn.append(x)
                   except IndexError:
                       pass
>>>>>>> d783b273
            # For QM calculations look for SCF energies, last one will be the optimized energy
            elif line.strip().startswith('SCF Done:'):
                self.scf_energy = float(line.strip().split()[4])
            # For Counterpoise calculations the corrected energy value will be taken
            elif line.strip().startswith('Counterpoise corrected energy'):
                self.scf_energy = float(line.strip().split()[4])
            # For MP2 calculations replace with EUMP2
            elif 'EUMP2 =' in line.strip():
                self.scf_energy = float((line.strip().split()[5]).replace('D', 'E'))
            # For ONIOM calculations use the extrapolated value rather than SCF value
            elif "ONIOM: extrapolated energy" in line.strip():
                self.scf_energy = (float(line.strip().split()[4]))
            # For Semi-empirical or Molecular Mechanics calculations
            elif "Energy= " in line.strip() and "Predicted" not in line.strip() and "Thermal" not in line.strip():
                self.scf_energy = (float(line.strip().split()[1]))
            # look for thermal corrections, paying attention to point group symmetry
            elif line.strip().startswith('Zero-point correction='):
                self.zero_point_corr = float(line.strip().split()[2])
            elif 'Multiplicity' in line.strip():
                try:
                    mult = float(line.split('=')[-1].strip().split()[0])
                except:
                    mult = float(line.split()[-1])
                self.mult = mult

            elif line.strip().startswith('Molecular mass:'):
                molecular_mass = float(line.strip().split()[2])
            elif line.strip().startswith('Rotational symmetry number'):
                symmno = int((line.strip().split()[3]).split(".")[0])
            elif line.strip().startswith('Full point group'):
                if line.strip().split()[3] == 'D*H' or line.strip().split()[3] == 'C*V':
                    linear_mol = 1
            elif line.strip().startswith('Rotational temperature '):
                rotemp = [float(line.strip().split()[3])]
            elif line.strip().startswith('Rotational temperatures'):
                try:
                    rotemp = [float(line.strip().split()[3]), float(line.strip().split()[4]), float(line.strip().split()[5])]
                except ValueError:
                    rotemp = None
                    if line.strip().find('********'):
                        linear_warning = ["Warning! Potential invalid calculation of linear molecule from Gaussian."]
                        rotemp = [float(line.strip().split()[4]), float(line.strip().split()[5])]
            if "Job cpu time" in line.strip():
                days = int(line.split()[3]) + self.cpu[0]
                hours = int(line.split()[5]) + self.cpu[1]
                mins = int(line.split()[7]) + self.cpu[2]
                secs = 0 + self.cpu[3]
                msecs = int(float(line.split()[9])*1000.0) + self.cpu[4]
                self.cpu = [days,hours,mins,secs,msecs]
        self.inverted_freqs = inverted_freqs
        
        # skip the calculation if unable to parse the frequencies or zpe from the output file
        if hasattr(self, "zero_point_corr") and rotemp:
            # create a list of frequencies equal to cut-off value
            cutoffs = [S_FREQ_CUTOFF for freq in frequency_wn]

            # Translational and electronic contributions to the energy and entropy do not depend on frequencies
            Utrans = calc_translational_energy(temperature)
            Strans = calc_translational_entropy(molecular_mass, conc, temperature, solv)
            Selec = calc_electronic_entropy(mult)

            # Rotational and Vibrational contributions to the energy entropy
            if len(frequency_wn) > 0:
                ZPE = calc_zeropoint_energy(frequency_wn, freq_scale_factor)
                Urot = calc_rotational_energy(self.zero_point_corr, symmno, temperature, linear_mol)
                Uvib = calc_vibrational_energy(frequency_wn, temperature, freq_scale_factor)
                Srot = calc_rotational_entropy(self.zero_point_corr, linear_mol, symmno, rotemp, temperature)

                # Calculate harmonic entropy, free-rotor entropy and damping function for each frequency
                Svib_rrho = calc_rrho_entropy(frequency_wn, temperature, freq_scale_factor)
                if S_FREQ_CUTOFF > 0.0:
                    Svib_rrqho = calc_rrho_entropy(cutoffs, temperature, 1.0)
                Svib_free_rot = calc_freerot_entropy(frequency_wn, temperature, freq_scale_factor)
                S_damp = calc_damp(frequency_wn, S_FREQ_CUTOFF)

                #check for qh
                if QH:
                    Uvib_qrrho = calc_qRRHO_energy(frequency_wn, temperature, freq_scale_factor)
                    H_damp = calc_damp(frequency_wn, H_FREQ_CUTOFF)

                # Compute entropy (cal/mol/K) using the two values and damping function
                vib_entropy = []
                vib_energy = []
                for j in range(0,len(frequency_wn)):
                    #entropy correction
                    if QS == "grimme":
                        vib_entropy.append(Svib_rrho[j] * S_damp[j] + (1-S_damp[j]) * Svib_free_rot[j])
                    elif QS == "truhlar":
                        if S_FREQ_CUTOFF > 0.0:
                            if frequency_wn[j] > S_FREQ_CUTOFF:
                                vib_entropy.append(Svib_rrho[j])
                            else:
                                vib_entropy.append(Svib_rrqho[j])
                        else:
                            vib_entropy.append(Svib_rrho[j])
                    #enthalpy correction
                    if QH:
                        vib_energy.append(H_damp[j] * Uvib_qrrho[j] + (1-H_damp[j]) * 0.5 * GAS_CONSTANT * temperature)

                qh_Svib, h_Svib = sum(vib_entropy), sum(Svib_rrho)
                if QH:
                    qh_Uvib = sum(vib_energy)
            # monatomic species have no vibrational or rotational degrees of freedom
            else:
                ZPE, Urot, Uvib, qh_Uvib, Srot, h_Svib, qh_Svib = 0.0, 0.0, 0.0, 0.0, 0.0, 0.0, 0.0

            # Add terms (converted to au) to get Free energy - perform separately
            # for harmonic and quasi-harmonic values out of interest
            self.enthalpy = self.scf_energy + (Utrans + Urot + Uvib + GAS_CONSTANT * temperature) / J_TO_AU
            self.qh_enthalpy = 0.0
            if QH:
                self.qh_enthalpy = self.scf_energy + (Utrans + Urot + qh_Uvib + GAS_CONSTANT * temperature) / J_TO_AU
            # single point correction replaces energy from optimization with single point value
            if hasattr(self, 'sp_energy'):
                try:
                    self.enthalpy = self.enthalpy - self.scf_energy + self.sp_energy
                except TypeError:
                    pass
                if QH:
                    try:
                        self.qh_enthalpy = self.qh_enthalpy - self.scf_energy + self.sp_energy
                    except TypeError:
                        pass
            self.zpe = ZPE / J_TO_AU
            self.entropy = (Strans + Srot + h_Svib + Selec) / J_TO_AU
            self.qh_entropy = (Strans + Srot + qh_Svib + Selec) / J_TO_AU

            #Calculate Free Energy
            if QH:
                self.gibbs_free_energy = self.enthalpy - temperature * self.entropy
                self.qh_gibbs_free_energy = self.qh_enthalpy - temperature * self.qh_entropy
            else:
                self.gibbs_free_energy = self.enthalpy - temperature * self.entropy
                self.qh_gibbs_free_energy = self.enthalpy - temperature * self.qh_entropy

            self.im_freq = []
            for freq in im_frequency_wn:
                if freq < -1 * im_freq_cutoff:
                    self.im_freq.append(freq)
        self.frequency_wn = frequency_wn
        self.im_frequency_wn = im_frequency_wn
        self.linear_warning = linear_warning


# Obtain relative thermochemistry between species and for reactions
class get_pes:
    def __init__(self, file, thermo_data, log, options):
        # defaults
        self.dps = 2
        self.units = 'kcal/mol'
        self.boltz = False

        with open(file) as f:
            data = f.readlines()
        folder, program, names, files = None, None, [], []
        for i, line in enumerate(data):
            if line.strip().find('SPECIES') > -1:
                for j, line in enumerate(data[i+1:]):
                    if line.strip().startswith('---') == True:
                        break
                    else:
                        if line.lower().strip().find('folder') > -1:
                            try:
                                folder = line.strip().replace('#','=').split("=")[1].strip()
                            except IndexError:
                                pass
                        else:
                            try:
                                n, f = (line.strip().replace(':','=').split("="))
                                # check the specified filename is also one that GoodVibes has thermochemistry for:
                                if f.find('*') == -1:
                                    match = None
                                    for key in thermo_data:
                                        if os.path.splitext(os.path.basename(key))[0] == f.strip():
                                            match = key
                                    if match:
                                        names.append(n.strip()); files.append(match)
                                    else:
                                        log.Write("   Warning! "+f.strip()+' is specified in '+file+' but no thermochemistry data found\n')
                                else:
                                    match = []
                                    for key in thermo_data:
                                        if os.path.splitext(os.path.basename(key))[0].find(f.strip().strip('*')) == 0:
                                            match.append(key)
                                    if len(match) > 0:
                                       names.append(n.strip()); files.append(match)
                                    else:
                                        log.Write("   Warning! "+f.strip()+' is specified in '+file+' but no thermochemistry data found\n')
                            except ValueError:
                                if len(line) > 2: log.Write("   Warning! "+file+' input is incorrectly formatted!\n')

            if line.strip().find('FORMAT') > -1:
                for j, line in enumerate(data[i+1:]):
                    if line.strip().find('zero') > -1:
                        try:
                            zero = line.strip().replace(':','=').split("=")[1].strip()
                        except IndexError:
                            pass
                    if line.strip().find('dp') > -1:
                        try:
                            self.dps = int(line.strip().replace(':','=').split("=")[1].strip())
                        except IndexError:
                            pass
                    if line.strip().find('units') > -1:
                        try:
                            self.units = line.strip().replace(':','=').split("=")[1].strip()
                        except IndexError:
                            pass
                    if line.strip().find('boltz') > -1:
                        try:
                            self.boltz = line.strip().replace(':','=').split("=")[1].strip()
                        except IndexError:
                            pass

        if options.gconf:
            log.Write('\n   Gconf correction applied to below values using quasi-harmonic Boltzmann factors\n')

        species = dict(zip(names, files))

        self.path, self.species = [], []
        self.spc_abs, self.e_abs, self.zpe_abs, self.h_abs, self.qh_abs, self.s_abs, self.qs_abs, self.g_abs, self.qhg_abs =  [], [], [], [], [], [], [], [], []
        self.spc_zero, self.e_zero, self.zpe_zero, self.h_zero, self.qh_zero, self.ts_zero, self.qhts_zero, self.g_zero, self.qhg_zero =  0.0, 0.0, 0.0, 0.0, 0.0, 0.0, 0.0, 0.0, 0.0

        min_conf = False
        h_conf, h_tot, s_conf, s_tot, qh_conf, qh_tot, qs_conf, qs_tot = 0.0, 0.0, 0.0, 0.0, 0.0, 0.0, 0.0, 0.0
        zero_structures = zero.replace(' ','').split('+')
        for structure in zero_structures:
            try:
                if not isinstance(species[structure], list):
                    if hasattr(thermo_data[species[structure]], "sp_energy"):
                        self.spc_zero += thermo_data[species[structure]].sp_energy
                    self.e_zero += thermo_data[species[structure]].scf_energy
                    self.zpe_zero += thermo_data[species[structure]].zpe
                    self.h_zero += thermo_data[species[structure]].enthalpy
                    self.qh_zero += thermo_data[species[structure]].qh_enthalpy
                    self.ts_zero += thermo_data[species[structure]].entropy
                    self.g_zero += thermo_data[species[structure]].gibbs_free_energy
                    self.qhts_zero += thermo_data[species[structure]].qh_entropy
                    self.qhg_zero += thermo_data[species[structure]].qh_gibbs_free_energy
                else: #if we have a list of different kinds of structures: loop over conformers
                    g_min, boltz_sum = sys.float_info.max, 0.0
                    for conformer in species[structure]:#find minimum G, along with associated enthalpy and entropy
                        if thermo_data[conformer].qh_gibbs_free_energy <= g_min:
                            min_conf = thermo_data[conformer]
                            g_min = thermo_data[conformer].qh_gibbs_free_energy
                    for conformer in species[structure]:#get a Boltzmann sum for conformers
                        g_rel = thermo_data[conformer].qh_gibbs_free_energy - g_min
                        boltz_fac = math.exp(-g_rel*J_TO_AU/GAS_CONSTANT/options.temperature)
                        boltz_sum += boltz_fac
                    for conformer in species[structure]:#calculate relative data based on Gmin and the Boltzmann sum
                        g_rel = thermo_data[conformer].qh_gibbs_free_energy - g_min
                        boltz_fac = math.exp(-g_rel*J_TO_AU/GAS_CONSTANT/options.temperature)
                        boltz_prob = boltz_fac / boltz_sum
                        if hasattr(thermo_data[conformer], "sp_energy"):
                            self.spc_zero += thermo_data[conformer].sp_energy * boltz_prob
                        self.e_zero += thermo_data[conformer].scf_energy * boltz_prob
                        self.zpe_zero += thermo_data[conformer].zpe * boltz_prob
                        if options.gconf: #default calculate gconf correction for conformers
                            h_conf += thermo_data[conformer].enthalpy * boltz_prob
                            s_conf += thermo_data[conformer].entropy * boltz_prob
                            s_conf += -GAS_CONSTANT / J_TO_AU * boltz_prob * math.log(boltz_prob)

                            qh_conf += thermo_data[conformer].qh_enthalpy * boltz_prob
                            qs_conf += thermo_data[conformer].qh_entropy * boltz_prob
                            qs_conf += -GAS_CONSTANT / J_TO_AU * boltz_prob * math.log(boltz_prob)
                        else:
                            self.h_zero += thermo_data[conformer].enthalpy * boltz_prob
                            self.ts_zero += thermo_data[conformer].entropy * boltz_prob
                            self.g_zero += thermo_data[conformer].gibbs_free_energy * boltz_prob

                            self.qh_zero += thermo_data[conformer].qh_enthalpy * boltz_prob
                            self.qhts_zero += thermo_data[conformer].qh_entropy * boltz_prob
                            self.qhg_zero += thermo_data[conformer].qh_gibbs_free_energy * boltz_prob

                    if options.gconf:
                        h_adj = h_conf - min_conf.enthalpy
                        h_tot = min_conf.enthalpy + h_adj
                        s_adj = s_conf - min_conf.entropy
                        s_tot = min_conf.entropy + s_adj
                        g_corr = h_tot - options.temperature * s_tot
                        self.h_zero = h_tot
                        self.ts_zero = s_tot
                        self.g_zero = g_corr

                        qh_adj = qh_conf - min_conf.qh_enthalpy
                        qh_tot = min_conf.qh_enthalpy + qh_adj
                        qs_adj = qs_conf - min_conf.qh_entropy
                        qs_tot = min_conf.qh_entropy + qs_adj
                        if options.QH:
                            qg_corr = qh_tot - options.temperature * qs_tot
                        else:
                            qg_corr = h_tot - options.temperature * qs_tot
                        self.qh_zero = qh_tot
                        self.qhts_zero = qs_tot
                        self.qhg_zero = qg_corr
            except KeyError:
                log.Write("   Warning! Structure "+structure+' has not been defined correctly as energy-zero in '+file+'\n')
                log.Write("   Make sure this structure matches one of the SPECIES defined in the same file\n")
                sys.exit("   Please edit "+file+" and try again\n")

        with open(file) as f:
            data = f.readlines()
        for i, line in enumerate(data):
            if line.strip().find('PES') > -1:
                n = 0
                for j, line in enumerate(data[i+1:]):
                    if line.strip().startswith('#') == True:
                        pass
                    elif len(line) < 2:
                        pass
                    elif line.strip().startswith('---') == True:
                        break
                    else:
                        try:
                            self.species.append([]); self.e_abs.append([]); self.spc_abs.append([]); self.zpe_abs.append([]); self.h_abs.append([])
                            self.qh_abs.append([]); self.s_abs.append([]); self.g_abs.append([]); self.qs_abs.append([]); self.qhg_abs.append([])
                            pathway, pes = line.strip().replace(':','=').split("=")
                            pes = pes.strip()
                            points = [entry.strip() for entry in pes.lstrip('[').rstrip(']').split(',')]
                            self.path.append(pathway.strip())
                            for point in points:
                                if point != '':
                                    point_structures = point.replace(' ','').split('+')
                                    e_abs, spc_abs, zpe_abs, h_abs, qh_abs, s_abs, g_abs, qs_abs, qhg_abs = 0.0, 0.0, 0.0, 0.0, 0.0, 0.0, 0.0, 0.0, 0.0
                                    qh_conf, qh_tot, qs_conf, qs_tot, h_conf, h_tot, s_conf, s_tot,= 0.0, 0.0, 0.0, 0.0, 0.0, 0.0, 0.0, 0.0
                                    min_conf = False
                                    try:
                                        for structure in point_structures:#loop over structures, structures are species specified
                                            if not isinstance(species[structure], list):
                                                e_abs += thermo_data[species[structure]].scf_energy
                                                if hasattr(thermo_data[species[structure]], "sp_energy"):
                                                    spc_abs += thermo_data[species[structure]].sp_energy
                                                zpe_abs += thermo_data[species[structure]].zpe
                                                h_abs += thermo_data[species[structure]].enthalpy
                                                qh_abs += thermo_data[species[structure]].qh_enthalpy
                                                s_abs += thermo_data[species[structure]].entropy
                                                g_abs += thermo_data[species[structure]].gibbs_free_energy
                                                qs_abs += thermo_data[species[structure]].qh_entropy
                                                qhg_abs += thermo_data[species[structure]].qh_gibbs_free_energy
                                            else: #if we have a list of different kinds of structures: loop over conformers
                                                g_min, boltz_sum = sys.float_info.max, 0.0
                                                for conformer in species[structure]:#find minimum G, along with associated enthalpy and entropy
                                                    if thermo_data[conformer].qh_gibbs_free_energy <= g_min:
                                                        min_conf = thermo_data[conformer]
                                                        g_min = thermo_data[conformer].qh_gibbs_free_energy
                                                for conformer in species[structure]:#get a Boltzmann sum for conformers
                                                    g_rel = thermo_data[conformer].qh_gibbs_free_energy - g_min
                                                    boltz_fac = math.exp(-g_rel*J_TO_AU/GAS_CONSTANT/options.temperature)
                                                    boltz_sum += boltz_fac
                                                for conformer in species[structure]:#calculate relative data based on Gmin and the Boltzmann sum
                                                    g_rel = thermo_data[conformer].qh_gibbs_free_energy - g_min
                                                    boltz_fac = math.exp(-g_rel*J_TO_AU/GAS_CONSTANT/options.temperature)
                                                    boltz_prob = boltz_fac / boltz_sum
                                                    if hasattr(thermo_data[conformer], "sp_energy"):  spc_abs += thermo_data[conformer].sp_energy * boltz_prob
                                                    e_abs += thermo_data[conformer].scf_energy * boltz_prob
                                                    zpe_abs += thermo_data[conformer].zpe * boltz_prob
                                                    if options.gconf: #default calculate gconf correction for conformers
                                                        h_conf += thermo_data[conformer].enthalpy * boltz_prob
                                                        s_conf += thermo_data[conformer].entropy *  boltz_prob
                                                        s_conf += -GAS_CONSTANT / J_TO_AU * boltz_prob * math.log(boltz_prob)

                                                        qh_conf += thermo_data[conformer].qh_enthalpy * boltz_prob
                                                        qs_conf += thermo_data[conformer].qh_entropy * boltz_prob
                                                        qs_conf += -GAS_CONSTANT / J_TO_AU * boltz_prob * math.log(boltz_prob)
                                                    else:
                                                        h_abs += thermo_data[conformer].enthalpy * boltz_prob
                                                        s_abs += thermo_data[conformer].entropy *  boltz_prob
                                                        g_abs += thermo_data[conformer].gibbs_free_energy * boltz_prob

                                                        qh_abs += thermo_data[conformer].qh_enthalpy * boltz_prob
                                                        qs_abs += thermo_data[conformer].qh_entropy * boltz_prob
                                                        qhg_abs += thermo_data[conformer].qh_gibbs_free_energy * boltz_prob
                                                if options.gconf:
                                                    h_adj = h_conf - min_conf.enthalpy
                                                    h_tot = min_conf.enthalpy + h_adj
                                                    s_adj = s_conf - min_conf.entropy
                                                    s_tot = min_conf.entropy + s_adj
                                                    g_corr = h_tot - options.temperature * s_tot

                                                    qh_adj = qh_conf - min_conf.qh_enthalpy
                                                    qh_tot = min_conf.qh_enthalpy + qh_adj
                                                    qs_adj = qs_conf - min_conf.qh_entropy
                                                    qs_tot = min_conf.qh_entropy + qs_adj
                                                    if options.QH:
                                                        qg_corr = qh_tot - options.temperature * qs_tot
                                                    else:
                                                        qg_corr = h_tot - options.temperature * qs_tot

                                    except KeyError:
                                        log.Write("   Warning! Structure "+structure+' has not been defined correctly in '+file+'\n')
                                        sys.exit("   Please edit "+file+" and try again\n")

                                    self.species[n].append(point); self.e_abs[n].append(e_abs); self.spc_abs[n].append(spc_abs); self.zpe_abs[n].append(zpe_abs)
                                    if options.gconf:
                                        self.h_abs[n].append(h_tot)
                                        self.s_abs[n].append(s_tot)
                                        self.g_abs[n].append(g_corr);

                                        self.qh_abs[n].append(qh_tot)
                                        self.qs_abs[n].append(qs_tot)
                                        self.qhg_abs[n].append(qg_corr)
                                    else:
                                        self.h_abs[n].append(h_abs)
                                        self.s_abs[n].append(s_abs)
                                        self.g_abs[n].append(g_abs)

                                        self.qh_abs[n].append(qh_abs)
                                        self.qs_abs[n].append(qs_abs)
                                        self.qhg_abs[n].append(qhg_abs)

                                else:
                                    self.species[n].append('none')
                                    self.e_abs[n].append(float('nan'))
                            n = n + 1
                        except IndexError:
                            pass


# Read molecule data from a compchem output file
class getoutData:
    def __init__(self, file):
        with open(file) as f:
            data = f.readlines()
        program = 'none'

        for line in data:
           if "Gaussian" in line:
               program = "Gaussian"
               break
           if "* O   R   C   A *" in line:
               program = "Orca"
               break

        def getATOMTYPES(self, outlines, program):
            if program == "Gaussian":
                for i, line in enumerate(outlines):
                    if "Input orientation" in line or "Standard orientation" in line:
                        self.ATOMTYPES, self.CARTESIANS, self.ATOMICTYPES, carts = [], [], [], outlines[i+5:]
                        for j, line in enumerate(carts):
                            if "-------" in line :
                                break
                            self.ATOMTYPES.append(elementID(int(line.split()[1])))
                            self.ATOMICTYPES.append(int(line.split()[2]))
                            if len(line.split()) > 5:
                                self.CARTESIANS.append([float(line.split()[3]),float(line.split()[4]),float(line.split()[5])])
                            else:
                                self.CARTESIANS.append([float(line.split()[2]),float(line.split()[3]),float(line.split()[4])])
            if program == "Orca":
                for i, line in enumerate(outlines):
                    if "*" in line and ">" in line and "xyz" in line:
                        self.ATOMTYPES, self.CARTESIANS, carts = [], [], outlines[i+1:]
                        for j, line in enumerate(carts):
                            if ">" in line and "*" in line:
                                break
                            if len(line.split()) > 5:
                                self.CARTESIANS.append([float(line.split()[3]),float(line.split()[4]),float(line.split()[5])])
                                self.ATOMTYPES.append(line.split()[2])
                            else:
                                self.CARTESIANS.append([float(line.split()[2]),float(line.split()[3]),float(line.split()[4])])
                                self.ATOMTYPES.append(line.split()[1])

        getATOMTYPES(self, data, program)


# Read solvation free energies from a COSMO-RS dat file
def COSMORSout(datfile, names):
    GSOLV = {}
    if os.path.exists(os.path.splitext(datfile)[0]+'.out'):
        with open(os.path.splitext(datfile)[0]+'.out') as f:
            data = f.readlines()
    else:
        raise ValueError("File {} does not exist".format(datfile))

    for i, line in enumerate(data):
        for name in names:
            if line.find('('+name.split('.')[0]+')') > -1 and line.find('Compound') > -1:
                if data[i+10].find('Gibbs') > -1:
                    gsolv = float(data[i+10].split()[6].strip()) / KCAL_TO_AU
                    GSOLV[name] = gsolv

    return GSOLV


# Read gaussian output for a single point energy
def sp_energy(file):
    spe, program, data, version_program, solvation_model, keyword_line, a, charge = 'none', 'none', [], '', '', '', 0, []

    if os.path.exists(os.path.splitext(file)[0]+'.log'):
        with open(os.path.splitext(file)[0]+'.log') as f:
            data = f.readlines()
    elif os.path.exists(os.path.splitext(file)[0]+'.out'):
        with open(os.path.splitext(file)[0]+'.out') as f:
            data = f.readlines()
    else:
        raise ValueError("File {} does not exist".format(file))

    for line in data:
        if "Gaussian" in line:
            program = "Gaussian"
            break
        if "* O   R   C   A *" in line:
            program = "Orca"
            break
    repeated_link1 = 0
    for line in data:
        if program == "Gaussian":
            if line.strip().startswith('SCF Done:'):
                spe = float(line.strip().split()[4])
            if line.strip().startswith('Counterpoise corrected energy'):
                spe = float(line.strip().split()[4])
            # For MP2 calculations replace with EUMP2
            if 'EUMP2 =' in line.strip():
                spe = float((line.strip().split()[5]).replace('D', 'E'))
            # For ONIOM calculations use the extrapolated value rather than SCF value
            if "ONIOM: extrapolated energy" in line.strip():
                spe = (float(line.strip().split()[4]))
            # For Semi-empirical or Molecular Mechanics calculations
            if "Energy= " in line.strip() and "Predicted" not in line.strip() and "Thermal" not in line.strip():
                spe = (float(line.strip().split()[1]))
            if "Gaussian" in line and "Revision" in line and repeated_link1 == 0:
                for i in range(len(line.strip(",").split(","))-1):
                    line.strip(",").split(",")[i]
                    version_program += line.strip(",").split(",")[i]
                    repeated_link1 = 1
                version_program = version_program[1:]
            if "Charge" in line.strip() and "Multiplicity" in line.strip():
                charge = line.strip("=").split()[2]
        if program == "Orca":
            if line.strip().startswith('FINAL SINGLE POINT ENERGY'):
                spe = float(line.strip().split()[4])
            if 'Program Version' in line.strip():
                version_program = "ORCA version " + line.split()[2]
            if "Total Charge" in line.strip() and "...." in line.strip():
                charge = line.strip("=").split()[-1]

    # Solvation model detection
    if 'Gaussian' in version_program.strip():
        for i, line in enumerate(data):
            if '#' in line.strip() and a == 0:
                for j, line in enumerate(data[i:i+10]):
                    if '--' in line.strip():
                        a = a + 1
                        break
                    if a != 0:
                        break
                    else:
                        for k in range(len(line.strip().split("\n"))):
                            line.strip().split("\n")[k]
                            keyword_line += line.strip().split("\n")[k]
        keyword_line = keyword_line.lower()
        if 'scrf' not in keyword_line.strip():
            solvation_model = "gas phase"
        else:
            start_scrf = keyword_line.strip().find('scrf') + 5
            if keyword_line[start_scrf] == "(":
                end_scrf = keyword_line.find(")",start_scrf)
                solvation_model = "scrf=" + keyword_line[start_scrf:end_scrf]
                if solvation_model[-1] != ")":
                    solvation_model = solvation_model + ")"
            else:
                start_scrf2 = keyword_line.strip().find('scrf') + 4
                if keyword_line.find(" ",start_scrf) > -1:
                    end_scrf = keyword_line.find(" ",start_scrf)
                else:
                    end_scrf = len(keyword_line)
                if keyword_line[start_scrf2] == "(":
                    solvation_model = "scrf=(" + keyword_line[start_scrf:end_scrf]
                    if solvation_model[-1] != ")":
                        solvation_model = solvation_model + ")"
                else:
                    if keyword_line.find(" ",start_scrf) > -1:
                        end_scrf = keyword_line.find(" ",start_scrf)
                    else:
                        end_scrf = len(keyword_line)
                    solvation_model = "scrf=" + keyword_line[start_scrf:end_scrf]
        #For empirical dispersion
        empirical_dispersion = ''
        if keyword_line.strip().find('empiricaldispersion') == -1 and keyword_line.strip().find('emp=') == -1 and keyword_line.strip().find('emp(') == -1:
            empirical_dispersion = "No empirical dispersion detected"
        elif keyword_line.strip().find('empiricaldispersion') > -1:
            start_empirical_dispersion = keyword_line.strip().find('empiricaldispersion') + 20
            if keyword_line[start_empirical_dispersion] == "(":
                end_empirical_dispersion = keyword_line.find(")",start_empirical_dispersion)
                empirical_dispersion = "empiricaldispersion=" + keyword_line[start_empirical_dispersion+1:end_empirical_dispersion]
                if empirical_dispersion[-1] != ")":
                    empirical_dispersion = empirical_dispersion + ")"
            else:
                start_empirical_dispersion2 = keyword_line.strip().find('empiricaldispersion') + 19
                if keyword_line.find(" ",start_empirical_dispersion) > -1:
                    end_empirical_dispersion = keyword_line.find(" ",start_empirical_dispersion)
                else:
                    end_empirical_dispersion = len(keyword_line)
                if keyword_line[start_empirical_dispersion2] == "(":
                    empirical_dispersion = "empiricaldispersion=" + keyword_line[start_empirical_dispersion:end_empirical_dispersion-1]
                else:
                    empirical_dispersion = "empiricaldispersion=" + keyword_line[start_empirical_dispersion:end_empirical_dispersion]
        elif keyword_line.strip().find('emp=') > -1:
            start_empirical_dispersion = keyword_line.strip().find('emp=') + 4
            if keyword_line[start_empirical_dispersion] == "(":
                end_empirical_dispersion = keyword_line.find(")",start_empirical_dispersion)
                empirical_dispersion = "empiricaldispersion=" + keyword_line[start_empirical_dispersion+1:end_empirical_dispersion]
            else:
                start_empirical_dispersion2 = keyword_line.strip().find('emp=') + 3
                if keyword_line.find(" ",start_empirical_dispersion) > -1:
                    end_empirical_dispersion = keyword_line.find(" ",start_empirical_dispersion)
                else:
                    end_empirical_dispersion = len(keyword_line)
                if keyword_line[start_empirical_dispersion2] == "(":
                    empirical_dispersion2 = "empiricaldispersion=(" + keyword_line[start_empirical_dispersion:end_empirical_dispersion]
                else:
                    empirical_dispersion = "empiricaldispersion=" + keyword_line[start_empirical_dispersion:end_empirical_dispersion]
        elif keyword_line.strip().find('emp(') > -1:
            start_empirical_dispersion = keyword_line.strip().find('emp(') + 3
            end_empirical_dispersion = keyword_line.find(")",start_empirical_dispersion)
            empirical_dispersion = "empiricaldispersion=" + keyword_line[start_empirical_dispersion+1:end_empirical_dispersion]


    if 'ORCA' in version_program.strip():
        keyword_line_1 = "gas phase"
        keyword_line_2 = ''
        keyword_line_3 = ''
        for i, line in enumerate(data):
            if 'CPCM SOLVATION MODEL' in line.strip():
                keyword_line_1 = "CPCM,"
            if 'SMD CDS free energy correction energy' in line.strip():
                keyword_line_2 = "SMD,"
            if "Solvent:              " in line.strip():
                keyword_line_3 = line.strip().split()[-1]
        solvation_model = keyword_line_1 + keyword_line_2 + keyword_line_3
        empirical_dispersion1 = 'No empirical dispersion detected'
        empirical_dispersion2 = ''
        empirical_dispersion3 = ''
        for i, line in enumerate(data):
            if keyword_line.strip().find('DFT DISPERSION CORRECTION') > -1:
                empirical_dispersion1 = ''
            if keyword_line.strip().find('DFTD3') > -1:
                empirical_dispersion2 = "D3"
            if keyword_line.strip().find('USING zero damping') > -1:
                empirical_dispersion3 = ' with zero damping'
        empirical_dispersion = empirical_dispersion1 + empirical_dispersion2 + empirical_dispersion3


    return spe, program, version_program, solvation_model, file, charge, empirical_dispersion


# Read single-point output for cpu time
def sp_cpu(file):
    spe, program, data, cpu = None, None, [], None

    if os.path.exists(os.path.splitext(file)[0]+'.log'):
        with open(os.path.splitext(file)[0]+'.log') as f:
            data = f.readlines()
    elif os.path.exists(os.path.splitext(file)[0]+'.out'):
        with open(os.path.splitext(file)[0]+'.out') as f:
            data = f.readlines()
    else:
        raise ValueError("File {} does not exist".format(file))

    for line in data:
        if line.find("Gaussian") > -1:
            program = "Gaussian"
            break
        if line.find("* O   R   C   A *") > -1:
            program = "Orca"
            break

    for line in data:
        if program == "Gaussian":
            if line.strip().startswith('SCF Done:'):
                spe = float(line.strip().split()[4])
            if line.strip().find("Job cpu time") > -1:
                days = int(line.split()[3])
                hours = int(line.split()[5])
                mins = int(line.split()[7])
                secs = 0
                msecs = int(float(line.split()[9])*1000.0)
                cpu = [days,hours,mins,secs,msecs]
        if program == "Orca":
            if line.strip().startswith('FINAL SINGLE POINT ENERGY'):
                spe = float(line.strip().split()[4])
            if line.strip().find("TOTAL RUN TIME") > -1:
                days = int(line.split()[3])
                hours = int(line.split()[5])
                mins = int(line.split()[7])
                secs = int(line.split()[9])
                msecs = float(line.split()[11])
                cpu = [days,hours,mins,secs,msecs]

    return cpu


# Read output for the level of theory and basis set used
def level_of_theory(file):
    repeated_theory = 0
    with open(file) as f:
        data = f.readlines()
    level, bs = 'none', 'none'
    for line in data:
        if line.strip().find('External calculation') > -1:
            level, bs = 'ext', 'ext'
            break
        if '\\Freq\\' in line.strip() and repeated_theory == 0:
            try:
                level, bs = (line.strip().split("\\")[4:6])
                repeated_theory = 1
            except IndexError:
                pass
        elif '|Freq|' in line.strip() and repeated_theory == 0:
            try:
                level, bs = (line.strip().split("|")[4:6])
                repeated_theory = 1
            except IndexError:
                pass
        if '\\SP\\' in line.strip() and repeated_theory == 0:
            try:
                level, bs = (line.strip().split("\\")[4:6])
                repeated_theory = 1
            except IndexError:
                pass
        elif '|SP|' in line.strip() and repeated_theory == 0:
            try:
                level, bs = (line.strip().split("|")[4:6])
                repeated_theory = 1
            except IndexError:
                pass

    for line in data:
        if 'DLPNO BASED TRIPLES CORRECTION' in line.strip():
            level = 'DLPNO-CCSD(T)'
        if 'Estimated CBS total energy' in line.strip():
            try:
                bs = ("Extrapol."+line.strip().split()[4])
            except IndexError:
                pass
        # remove the restricted R or unrestricted U label
        if level[0] in ('R', 'U'):
            level = level[1:]

    return '/'.join([level, bs])


# Calculate elapsed time
def addTime(tm, cpu):
    [days, hrs, mins, secs, msecs] = cpu
    fulldate = datetime(100, 1, tm.day, tm.hour, tm.minute, tm.second, tm.microsecond)
    fulldate = fulldate + timedelta(days=days, hours=hrs, minutes=mins, seconds=secs, microseconds=msecs*1000)

    return fulldate


# Translational energy evaluation (depends on temperature)
def calc_translational_energy(temperature):
    """
    Calculates the translational energy (J/mol) of an ideal gas
    i.e. non-interactiing molecules so molar energy = Na * atomic energy.
    This approximation applies to all energies and entropies computed within
    Etrans = 3/2 RT!
    """
    energy = 1.5 * GAS_CONSTANT * temperature
    return energy


# Rotational energy evaluation (depends on molecular shape and temperature)
def calc_rotational_energy(zpe, symmno, temperature, linear):
    """
    Calculates the rotaional energy (J/mol)
    Etrans = 0 (atomic) ; RT (linear); 3/2 RT (non-linear)
    """
    if zpe == 0.0:
        energy = 0.0
    elif linear == 1:
        energy = GAS_CONSTANT * temperature
    else:
        energy = 1.5 * GAS_CONSTANT * temperature

    return energy


# Vibrational energy evaluation (depends on frequencies, temperature and scaling factor: default = 1.0)
def calc_vibrational_energy(frequency_wn, temperature, freq_scale_factor):
    """
    Calculates the vibrational energy contribution (J/mol). Includes ZPE (0K) and thermal contributions
    Evib = R * Sum(0.5 hv/k + (hv/k)/(e^(hv/KT)-1))
    """
    factor = [(PLANCK_CONSTANT * freq * SPEED_OF_LIGHT * freq_scale_factor) / (BOLTZMANN_CONSTANT * temperature)
                for freq in frequency_wn]
    energy = [entry * GAS_CONSTANT * temperature * (0.5 + (1.0 / (math.exp(entry) - 1.0)))
                for entry in factor]

    return sum(energy)


# Vibrational Zero point energy evaluation (depends on frequencies and scaling factor: default = 1.0)
def calc_zeropoint_energy(frequency_wn, freq_scale_factor):
    """
    Calculates the vibrational ZPE (J/mol)
    EZPE = Sum(0.5 hv/k)
    """
    factor = [PLANCK_CONSTANT * freq * SPEED_OF_LIGHT * freq_scale_factor / BOLTZMANN_CONSTANT
                for freq in frequency_wn]
    energy = [0.5 * entry * GAS_CONSTANT for entry in factor]

    return sum(energy)


# Computed the amount of accessible free space (ml per L) in solution
# accessible to a solute immersed in bulk solvent, i.e. this is the volume
# not occupied by solvent molecules, calculated using literature values for
# molarity and B3LYP/6-31G* computed molecular volumes.
def get_free_space(solv):
    """
    Calculates the free space in a litre of bulk solvent, based on
    Shakhnovich and Whitesides (J. Org. Chem. 1998, 63, 3821-3830)
    """
    solvent_list = ["none", "H2O", "toluene", "DMF", "AcOH", "chloroform"]
    molarity = [1.0, 55.6, 9.4, 12.9, 17.4, 12.5] #mol/l
    molecular_vol = [1.0, 27.944, 149.070, 77.442, 86.10, 97.0] #Angstrom^3

    nsolv = 0
    for i in range(0,len(solvent_list)):
        if solv == solvent_list[i]:
            nsolv = i

    solv_molarity = molarity[nsolv]
    solv_volume = molecular_vol[nsolv]

    if nsolv > 0:
        V_free = 8 * ((1E27/(solv_molarity * AVOGADRO_CONSTANT)) ** 0.333333 - solv_volume ** 0.333333) ** 3
        freespace = V_free * solv_molarity * AVOGADRO_CONSTANT * 1E-24
    else:
        freespace = 1000.0

    return freespace


# Translational entropy evaluation (depends on mass, concentration, temperature, solvent free space: default = 1000.0)
def calc_translational_entropy(molecular_mass, conc, temperature, solv):
    """
    Calculates the translational entropic contribution (J/(mol*K)) of an ideal gas.
    Needs the molecular mass. Convert mass in amu to kg; conc in mol/l to number per m^3
    Strans = R(Ln(2pimkT/h^2)^3/2(1/C)) + 1 + 3/2)
    """
    lmda = ((2.0 * math.pi * molecular_mass * AMU_to_KG * BOLTZMANN_CONSTANT * temperature)**0.5) / PLANCK_CONSTANT
    freespace = get_free_space(solv)
    Ndens = conc * 1000 * AVOGADRO_CONSTANT / (freespace/1000.0)
    entropy = GAS_CONSTANT * (2.5 + math.log(lmda**3 / Ndens))

    return entropy


# Electronic entropy evaluation (depends on multiplicity)
def calc_electronic_entropy(multiplicity):
    """
    Calculates the electronic entropic contribution (J/(mol*K)) of the molecule
    Selec = R(Ln(multiplicity)
    """
    entropy = GAS_CONSTANT * (math.log(multiplicity))
    return entropy


# Rotational entropy evaluation (depends on molecular shape and temp.)
def calc_rotational_entropy(zpe, linear, symmno, rotemp, temperature):
    """
    Calculates the rotational entropy (J/(mol*K))
    Strans = 0 (atomic) ; R(Ln(q)+1) (linear); R(Ln(q)+3/2) (non-linear)
    """

    if rotemp == [0.0,0.0,0.0] or zpe == 0.0: # monatomic
        entropy = 0.0
    else:
        if len(rotemp) == 1: # diatomic or linear molecules
            linear = 1
            qrot = temperature/rotemp[0]
        elif len(rotemp) == 2: # possible gaussian problem with linear triatomic
            linear = 2
        else:
            qrot = math.pi*temperature**3/(rotemp[0]*rotemp[1]*rotemp[2])
            qrot = qrot ** 0.5

        if linear == 1:
            entropy = GAS_CONSTANT * (math.log(qrot / symmno) + 1)
        elif linear == 2:
            entropy = 0.0
        else:
            entropy = GAS_CONSTANT * (math.log(qrot / symmno) + 1.5)

    return entropy


# Rigid rotor harmonic oscillator (RRHO) entropy evaluation - this is the default treatment
def calc_rrho_entropy(frequency_wn, temperature, freq_scale_factor):
    """
    Entropic contributions (J/(mol*K)) according to a rigid-rotor
    harmonic-oscillator description for a list of vibrational modes
    Sv = RSum(hv/(kT(e^(hv/kT)-1) - ln(1-e^(-hv/kT)))
    """
    factor = [PLANCK_CONSTANT * freq * SPEED_OF_LIGHT * freq_scale_factor / BOLTZMANN_CONSTANT / temperature
                for freq in frequency_wn]
    entropy = [entry * GAS_CONSTANT / (math.exp(entry) - 1) - GAS_CONSTANT * math.log(1 - math.exp(-entry))
                for entry in factor]
    return entropy


# Quasi-rigid rotor harmonic oscillator energy evaluation used for calculating quasi-harmonic enthalpy
def calc_qRRHO_energy(frequency_wn, temperature, freq_scale_factor):
    """
    Head-Gordon RRHO-vibrational energy contribution (J/mol*K) of
    vibrational modes described by a rigid-rotor harmonic approximation
    V_RRHO = 1/2(Nhv) + RT(hv/kT)e^(-hv/kT)/(1-e^(-hv/kT))
    """
    factor = [PLANCK_CONSTANT * freq * SPEED_OF_LIGHT * freq_scale_factor
                for freq in frequency_wn]
    energy = [0.5 * AVOGADRO_CONSTANT * entry + GAS_CONSTANT * temperature * entry / BOLTZMANN_CONSTANT
                / temperature * math.exp(-entry / BOLTZMANN_CONSTANT / temperature) /
                (1 - math.exp(-entry / BOLTZMANN_CONSTANT / temperature))
                for entry in factor]

    return energy


# Free rotor entropy evaluation - used for low frequencies below the cut-off if qs=grimme is specified
def calc_freerot_entropy(frequency_wn, temperature, freq_scale_factor):
    """
    Entropic contributions (J/(mol*K)) according to a free-rotor
    description for a list of vibrational modes
    Sr = R(1/2 + 1/2ln((8pi^3u'kT/h^2))
    """
    # This is the average moment of inertia used by Grimme
    Bav = 10.0e-44
    mu = [PLANCK_CONSTANT / (8 * math.pi**2 * freq * SPEED_OF_LIGHT * freq_scale_factor) for freq in frequency_wn]
    mu_primed = [entry * Bav /(entry + Bav) for entry in mu]
    factor = [8 * math.pi**3 * entry * BOLTZMANN_CONSTANT * temperature / PLANCK_CONSTANT**2 for entry in mu_primed]
    entropy = [(0.5 + math.log(entry**0.5)) * GAS_CONSTANT for entry in factor]
    return entropy


# A damping function to interpolate between RRHO and free rotor vibrational entropy values
def calc_damp(frequency_wn, FREQ_CUTOFF):
    alpha = 4
    damp = [1 / (1+(FREQ_CUTOFF/entry)**alpha) for entry in frequency_wn]
    return damp


# Calculate enantioselectivity based on boltzmann factors of given R and S enantiomers
def get_ee(files,boltz_facs,boltz_sum,temperature,log):
    R_files,S_files = [], []
    R_sum,S_sum = 0.0, 0.0
    for file in files:
        if file.find('_R.') > -1:
            R_files.append(file)
            R_sum += boltz_facs[file]/boltz_sum
        elif file.find('_S.') > -1:
            S_files.append(file)
            S_sum += boltz_facs[file]/boltz_sum
        else:
            log.Write("\n   Warning! Filename "+file+' has not been formatted correctly for determining enantioselectivity\n')
            log.Write("   Make sure the filename ends in either '_R' or '_S' \n")
            sys.exit("   Please edit "+file+" and try again\n")

    ee = (R_sum - S_sum) * 100.
    #if ee is negative, more in favor of S

    dd_free_energy = GAS_CONSTANT / J_TO_AU * temperature * math.log((50 + ee / 2.0) / (50 - ee / 2.0)) * KCAL_TO_AU

    #try to obtain name of reaction by base name for files
    rxn_len = len(files[0])
    rxn_name = files[0]
    for i in range(len(files[0])):
        for j in range(len(files)):
            rxn_name = rxn_name[0:rxn_len]
            if rxn_name != files[j][0:rxn_len]:
                rxn_len -= 1
    if rxn_name == '': rxn_name = "Reaction"
    return rxn_name, ee, dd_free_energy


# Obtain Boltzmann factors, Boltzmann sums, and weighted free energy values, used for --ee and --boltz options
def get_boltz(files,thermo_data,clustering,temperature):
    boltz_facs, weighted_free_energy, e_rel, e_min, boltz_sum = {}, {}, {}, sys.float_info.max, 0.0

    for file in files: # Need the most stable structure
        bbe = thermo_data[file]
        if hasattr(bbe,"qh_gibbs_free_energy"):
            if bbe.qh_gibbs_free_energy != None:
                if bbe.qh_gibbs_free_energy < e_min:
                    e_min = bbe.qh_gibbs_free_energy

    if clustering == True:
        for n, cluster in enumerate(clusters):
            boltz_facs['cluster-'+alphabet[n].upper()] = 0.0
            weighted_free_energy['cluster-'+alphabet[n].upper()] = 0.0
    for file in files: # Now calculate E_rel and Boltzmann factors
        bbe = thermo_data[file]
        if hasattr(bbe,"qh_gibbs_free_energy"):
            if bbe.qh_gibbs_free_energy != None:
                e_rel[file] = bbe.qh_gibbs_free_energy - e_min
                boltz_facs[file] = math.exp(-e_rel[file]*J_TO_AU/GAS_CONSTANT/temperature)

                if clustering == True:
                   for n, cluster in enumerate(clusters):
                       for structure in cluster:
                           if structure == file:
                               boltz_facs['cluster-'+alphabet[n].upper()] += math.exp(-e_rel[file]*J_TO_AU/GAS_CONSTANT/temperature)
                               weighted_free_energy['cluster-'+alphabet[n].upper()] += math.exp(-e_rel[file]*J_TO_AU/GAS_CONSTANT/temperature) * bbe.qh_gibbs_free_energy
                boltz_sum += math.exp(-e_rel[file]*J_TO_AU/GAS_CONSTANT/temperature)

    return boltz_facs, weighted_free_energy, boltz_sum


def main():
    files = []; bbe_vals = []; command = '   Requested: '; clustering = False
    # get command line inputs. Use -h to list all possible arguments and default values
    parser = ArgumentParser()
    parser.add_argument("-q", dest="Q", action="store_true", default=False,
                        help="Quasi-harmonic entropy correction and enthalpy correction applied (default S=Grimme, H=Head-Gordon)")
    parser.add_argument("--qs", dest="QS", default="grimme", type=str.lower, metavar="QS",choices=('grimme', 'truhlar'),
                        help="Type of quasi-harmonic entropy correction (Grimme or Truhlar) (default Grimme)",)
    parser.add_argument("--qh", dest="QH", action="store_true", default=False,
                        help="Type of quasi-harmonic enthalpy correction (Head-Gordon)")
    parser.add_argument("-f", dest="freq_cutoff", default=100, type=float, metavar="FREQ_CUTOFF",
                        help="Cut-off frequency for both entropy and enthalpy (wavenumbers) (default = 100)",)
    parser.add_argument("--fs", dest="S_freq_cutoff", default=100.0, type=float, metavar="S_FREQ_CUTOFF",
                        help="Cut-off frequency for entropy (wavenumbers) (default = 100)")
    parser.add_argument("--fh", dest="H_freq_cutoff", default=100.0, type=float, metavar="H_FREQ_CUTOFF",
                        help="Cut-off frequency for enthalpy (wavenumbers) (default = 100)")
    parser.add_argument("-t", dest="temperature", default=298.15, type=float, metavar="TEMP",
                        help="Temperature (K) (default 298.15)")
    parser.add_argument("-c", dest="conc", default=False, type=float, metavar="CONC",
                        help="Concentration (mol/l) (default 1 atm)")
    parser.add_argument("--ti", dest="temperature_interval", default=False, metavar="TI",
                        help="Initial temp, final temp, step size (K)")
    parser.add_argument("--ci", dest="conc_interval", default=False, metavar="CI",
                        help="Initial conc, final conc, step size (mol/l)")
    parser.add_argument("-v", dest="freq_scale_factor", default=False, type=float, metavar="SCALE_FACTOR",
                        help="Frequency scaling factor. If not set, try to find a suitable value in database. If not found, use 1.0")
    parser.add_argument("--spc", dest="spc", type=str, default=False, metavar="SPC",
                        help="Indicates single point corrections (default False)")
    parser.add_argument("--boltz", dest="boltz", action="store_true", default=False,
                        help="Show Boltzmann factors")
    parser.add_argument("--cpu", dest="cputime", action="store_true", default=False,
                        help="Total CPU time")
    parser.add_argument("--xyz", dest="xyz", action="store_true", default=False,
                        help="Write Cartesians to a .xyz file (default False)")
    parser.add_argument("--csv", dest="csv", action="store_true", default=False,
                        help="Write .csv output file format")
    parser.add_argument("--imag", dest="imag_freq", action="store_true", default=False,
                        help="Print imaginary frequencies (default False)")
    parser.add_argument("--invertifreq", dest="invert", nargs='?', const=True, default=False,
                        help="Make low lying imaginary frequencies positive (cutoff > -50.0 wavenumbers)")
    parser.add_argument("--freespace", dest="freespace", default="none", type=str, metavar="FREESPACE",
                        help="Solvent (H2O, toluene, DMF, AcOH, chloroform) (default none)")
    parser.add_argument("--cosmo", dest="cosmo", default=False, metavar="COSMO-RS",
                        help="Filename of a COSMO-RS out file")
    parser.add_argument("--output", dest="output", default="output", metavar="OUTPUT",
                        help="Change the default name of the output file to GoodVibes_\"output\".dat")
    parser.add_argument("--pes", dest="pes", default=False, metavar="PES",
                        help="Tabulate relative values")
    parser.add_argument("--nogconf", dest="gconf", action="store_false", default=True,
                        help="Calculate a free-energy correction related to multi-configurational space (default calculate Gconf)")
    parser.add_argument("--ee", dest="ee", action="store_true", default=False,
                        help="Tabulate %% enantiomeric excess value of a mixture")
    parser.add_argument("--check", dest="check", action="store_true", default=False,
                        help="Checks if calculations were done with the same program, level of theory and solvent, as well as detects potential duplicates")
    parser.add_argument("--media", dest="media", default=False, metavar="MEDIA",
                        help="Correction for standard concentration of solvents")
    parser.add_argument("--custom_ext", type=str, default='',
                        help="List of additional file extensions to support, separated by commas (ie, '.qfi,.gaussian'). " +
                            "It can also be specified with environment variable GOODVIBES_CUSTOM_EXT")

    # Parse Arguments
    (options, args) = parser.parse_known_args()

    # If requested, turn on head-gordon enthalpy correction
    if options.Q:
        options.QH = True
    if options.QH:
        STARS = "   " + "*" * 142
    else:
        STARS = "   " + "*" * 128

    # If necessary, create an xyz file for Cartesians
    if options.xyz:
        xyz = XYZout("Goodvibes","xyz", "output")

    # If user has specified different file extensions
    if options.custom_ext or os.environ.get('GOODVIBES_CUSTOM_EXT', ''):
        custom_extensions = options.custom_ext.split(',') + os.environ.get('GOODVIBES_CUSTOM_EXT', '').split(',')
        for ext in custom_extensions:
            SUPPORTED_EXTENSIONS.add(ext.strip())

    # Start a log for the results
    log = Logger("Goodvibes", options.output, options.csv)

    # Initialize the total CPU time
    total_cpu_time = datetime(100, 1, 1, 00, 00, 00, 00)
    add_days = 0

    if len(args) > 1:
        for elem in args:
            if elem == 'clust:':
                clustering = True; options.boltz = True
                clusters = []; nclust = -1

    # Get the filenames from the command line prompt
    for elem in args:
        if clustering == True:
            if elem == 'clust:':
                clusters.append([]); nclust += 0
        try:
            if os.path.splitext(elem)[1] in SUPPORTED_EXTENSIONS:
                for file in glob(elem):
                    if options.spc is False or options.spc is 'link':
                        files.append(file)
                        if clustering == True:
                            clusters[nclust].append(file)
                    else:
                        if file.find('_'+options.spc+".") == -1:
                            files.append(file)
                            if clustering == True:
                                clusters[nclust].append(file)
            elif elem != 'clust:':
                command += elem + ' '
        except IndexError:
            pass

    # After parsing arguments, check if user specified files along with arguments
    if len(files) == 0:
        sys.exit("\nWarning! No calculation output file specified to run with GoodVibes.\n")

    # Start printing results
    start = time.strftime("%Y/%m/%d %H:%M:%S", time.localtime())
    log.Write("   GoodVibes v" + __version__ + " " + start + "\n   REF: " + goodvibes_ref +"\n")
    if clustering ==True:
        command += '(clustering active)'
    log.Write(command+'\n\n')
    if options.temperature_interval is False:
        log.Write("   Temperature = "+str(options.temperature)+" Kelvin")
    # If not at standard temp, need to correct the molarity of 1 atmosphere (assuming Pressure is still 1 atm)
    if options.conc != False:
        log.Write("   Concentration = "+str(options.conc)+" mol/l")
    else:
        options.conc = ATMOS/(GAS_CONSTANT*options.temperature); log.Write("   Pressure = 1 atm")

    # Attempt to automatically obtain frequency scale factor
    # Requires all outputs to be same level of theory
    l_o_t = [level_of_theory(file) for file in files]
    def all_same(items):
        return all(x == items[0] for x in items)

    if options.freq_scale_factor is not False:
        log.Write("\n   User-defined vibrational scale factor "+str(options.freq_scale_factor) + " for " + l_o_t[0] + " level of theory" )
    else:
        filter_of_scaling_f = 0
        if all_same(l_o_t) is True:
            level = l_o_t[0].upper()
            for data in (scaling_data_dict, scaling_data_dict_mod):
                if level in data:
                    options.freq_scale_factor = data[level].zpe_fac
                    ref = scaling_refs[data[level].zpe_ref]
                    log.Write("\n\n   Found vibrational scaling factor of {:.3f} for {} level of theory\n"
                              "   REF: {}".format(options.freq_scale_factor, l_o_t[0], ref))
                    break
        elif all_same(l_o_t) is False:
            files_l_o_t,levels_l_o_t,filtered_calcs_l_o_t = [],[],[]
            for file in files:
                files_l_o_t.append(file)
            for i in l_o_t:
                levels_l_o_t.append(i)
            filtered_calcs_l_o_t.append(files_l_o_t)
            filtered_calcs_l_o_t.append(levels_l_o_t)
            l_o_t_freq_print = "Caution! Different levels of theory found - " + filtered_calcs_l_o_t[1][0] + " (" + filtered_calcs_l_o_t[0][0]
            for i in range(len(filtered_calcs_l_o_t[1])):
                if filtered_calcs_l_o_t[1][i] == filtered_calcs_l_o_t[1][0] and i != 0:
                    l_o_t_freq_print += ", " + filtered_calcs_l_o_t[0][i]
            l_o_t_freq_print += ")"
            for i in range(len(filtered_calcs_l_o_t[1])):
                if filtered_calcs_l_o_t[1][i] != filtered_calcs_l_o_t[1][0] and i != 0:
                    l_o_t_freq_print += ", " + filtered_calcs_l_o_t[1][i] + " (" + filtered_calcs_l_o_t[0][i] + ")"
                    filter_of_scaling_f = filter_of_scaling_f + 1
            log.Write("\nx  " + l_o_t_freq_print)

    if options.freq_scale_factor is False:
        options.freq_scale_factor = 1.0 # if no scaling factor is found use 1.0
        if filter_of_scaling_f == 0:
            log.Write("\n   Using vibrational scale factor "+str(options.freq_scale_factor) + " for " + l_o_t[0] + " level of theory")
        else:
            log.Write("\n   Using vibrational scale factor "+str(options.freq_scale_factor) + ": differing levels of theory detected.")
    # checks to see whether the available free space of a requested solvent is defined
    freespace = get_free_space(options.freespace)
    if freespace != 1000.0:
        log.Write("\n   Specified solvent "+options.freespace+": free volume "+str("%.3f" % (freespace/10.0))+" (mol/l) corrects the translational entropy")

    # read from COSMO-RS output
    if options.cosmo is not False:
        try:
            cosmo_solv = COSMORSout(options.cosmo, files)
            log.Write('\n\n   Reading COSMO-RS file: '+options.cosmo+'.out')
        except ValueError:
            log.Write('\n\n   Warning! COSMO-RS file '+options.cosmo+'.out requested but not found')
            cosmo_solv = None

    if options.freq_cutoff != 100.0:
        options.S_freq_cutoff = options.freq_cutoff
        options.H_freq_cutoff = options.freq_cutoff

    # Summary of the quasi-harmonic treatment; print out the relevant reference
    log.Write("\n\n   Entropic quasi-harmonic treatment: frequency cut-off value of "+str(options.S_freq_cutoff)+" wavenumbers will be applied.")
    if options.QS == "grimme":
        log.Write("\n   QS = Grimme: Using a mixture of RRHO and Free-rotor vibrational entropies."); qs_ref = grimme_ref
    elif options.QS == "truhlar":
        log.Write("\n   QS = Truhlar: Using an RRHO treatment where low frequencies are adjusted to the cut-off value."); qs_ref = truhlar_ref
    else:
        log.Fatal("\n   FATAL ERROR: Unknown quasi-harmonic model "+options.QS+" specified (QS must = grimme or truhlar).")
    log.Write("\n   REF: " + qs_ref)

    # Check if qh correction should be applied
    if options.QH:
        log.Write("\n\n   Enthalpy quasi-harmonic treatment: frequency cut-off value of "+str(options.H_freq_cutoff)+" wavenumbers will be applied.")
        log.Write("\n   QH = Head-Gordon: Using an RRHO treatement with an approximation term for vibrational energy.")
        qh_ref = head_gordon_ref
        log.Write("\n   REF: " + qh_ref)
    else:
        log.Write("\n\n   No quasi-harmonic enthalpy correction will be applied.")

    # Whether linked single-point energies are to be used
    if options.spc is "True":
        log.Write("\n   Link job: combining final single point energy with thermal corrections.")

    # Check if user has specified any files, if not quit now
    if len(files) == 0:
        sys.exit("\nWarning! No calculation output file specified to run with GoodVibes.\n")

    for file in files: # loop over all specified output files and compute thermochemistry
<<<<<<< HEAD
        bbe = calc_bbe(file, options.QS, options.QH, options.S_freq_cutoff, options.H_freq_cutoff, options.temperature, 
                        options.conc, options.freq_scale_factor, options.freespace, options.spc, options.invert)
=======
        bbe = calc_bbe(file, options.QS, options.QH, options.S_freq_cutoff, options.H_freq_cutoff, options.temperature,
                        options.conc, options.freq_scale_factor, options.freespace, options.spc)
>>>>>>> d783b273
        bbe_vals.append(bbe)
    
    # Check if user has chosen to make any low lying imaginary frequencies positive
    if options.invert:
        inverted = bbe.inverted_freqs
        if len(inverted) == 1:
            log.Write("\n\n   The following frequency was made positive and used in calculations: " + str(inverted[0]))
        elif len(inverted) > 1:
            log.Write("\n\n   The following frequencies were made positive and used in calculations: " + str(inverted))
    fileList = [file for file in files]
    thermo_data = dict(zip(fileList, bbe_vals)) # the collected thermochemical data for all files

    # Adjust printing according to options requested
    if options.spc is not False:
        STARS += '*' * 14
    if options.cosmo is not False:
        STARS += '*' * 13
    if options.imag_freq is True:
        STARS += '*' * 9
    if options.boltz is True:
        STARS += '*' * 7

    # Standard mode: tabulate thermochemistry ouput from file(s) at a single temperature and concentration
    if options.temperature_interval is False and options.conc_interval is False:
        if options.spc is False:
            log.Write("\n\n   ")
            if options.QH:
                log.Write('{:<39} {:>13} {:>10} {:>13} {:>13} {:>10} {:>10} {:>13} {:>13}'.format("Structure", "E", "ZPE", "H", "qh-H", "T.S", "T.qh-S", "G(T)", "qh-G(T)"),thermodata=True)
            else:
                log.Write('{:<39} {:>13} {:>10} {:>13} {:>10} {:>10} {:>13} {:>13}'.format("Structure", "E", "ZPE", "H", "T.S", "T.qh-S", "G(T)", "qh-G(T)"),thermodata=True)
        else:
            log.Write("\n\n   ")
            if options.QH:
                log.Write('{:<39} {:>13} {:>13} {:>10} {:>13} {:>13} {:>10} {:>10} {:>13} {:>13}'.format("Structure", "E_"+options.spc, "E", "ZPE", "H_"+options.spc, "qh-H_"+options.spc, "T.S", "T.qh-S", "G(T)_"+options.spc, "qh-G(T)_"+options.spc),thermodata=True)
            else:
                log.Write('{:<39} {:>13} {:>13} {:>10} {:>13} {:>10} {:>10} {:>13} {:>13}'.format("Structure", "E_"+options.spc, "E", "ZPE", "H_"+options.spc, "T.S", "T.qh-S", "G(T)_"+options.spc, "qh-G(T)_"+options.spc),thermodata=True)
        if options.cosmo is not False:
            log.Write('{:>13}'.format("COSMO-RS"))
        if options.boltz is True:
            log.Write('{:>7}'.format("Boltz"),thermodata=True)
        if options.imag_freq is True:
            log.Write('{:>9}'.format("im freq"),thermodata=True)
        log.Write("\n"+STARS+"")

        # Boltzmann factors and averaging over clusters
        if options.boltz != False:
            boltz_facs, weighted_free_energy, boltz_sum = get_boltz(files,thermo_data,clustering,options.temperature)

        Gqh_duplic, H_duplic, qh_entropy_duplic = [], [], []
        for file in files: # Loop over the output files and compute thermochemistry
            bbe = thermo_data[file]

            if options.cputime != False: # Add up CPU times
                if hasattr(bbe,"cpu"):
                    if bbe.cpu != None:
                        total_cpu_time = addTime(total_cpu_time, bbe.cpu)
                if hasattr(bbe,"sp_cpu"):
                    if bbe.sp_cpu != None:
                        total_cpu_time = addTime(total_cpu_time, bbe.sp_cpu)
            if total_cpu_time.month > 1:
                add_days += 31

            if options.xyz: # Write Cartesians
                xyzdata = getoutData(file)
                xyz.Writetext(str(len(xyzdata.ATOMTYPES)))
                if hasattr(bbe, "scf_energy"):
                    xyz.Writetext('{:<39} {:>13} {:13.6f}'.format(os.path.splitext(os.path.basename(file))[0], 'Eopt', bbe.scf_energy))
                else:
                    xyz.Writetext('{:<39}'.format(os.path.splitext(os.path.basename(file))[0]))
                if hasattr(xyzdata, 'CARTESIANS') and hasattr(xyzdata, 'ATOMTYPES'):
                    xyz.Writecoords(xyzdata.ATOMTYPES, xyzdata.CARTESIANS)
<<<<<<< HEAD
            warning_linear = calc_bbe(file, options.QS, options.QH, options.S_freq_cutoff, options.H_freq_cutoff, options.temperature, 
                                        options.conc, options.freq_scale_factor, options.freespace, options.spc, options.invert)
=======
            warning_linear = calc_bbe(file, options.QS, options.QH, options.S_freq_cutoff, options.H_freq_cutoff, options.temperature,
                                        options.conc, options.freq_scale_factor, options.freespace, options.spc)
>>>>>>> d783b273
            linear_warning = []
            linear_warning.append(warning_linear.linear_warning)
            if linear_warning == [['Warning! Potential invalid calculation of linear molecule from Gaussian.']]:
                log.Write("\nx  "+'{:<39}'.format(os.path.splitext(os.path.basename(file))[0]))
                log.Write('          ----   Caution! Potential invalid calculation of linear molecule from Gaussian')
                if options.check != False:
                    Gqh_duplic.append(0.0)
                    H_duplic.append(0.0)
                    qh_entropy_duplic.append(0.0)
            else:
                if hasattr(bbe, "gibbs_free_energy"):
                    log.Write("\no  ")
                    log.Write('{:<39}'.format(os.path.splitext(os.path.basename(file))[0]),thermodata=True)
                if not hasattr(bbe,"gibbs_free_energy"):
                    log.Write("\nx  ")
                    log.Write('{:<39}'.format(os.path.splitext(os.path.basename(file))[0]),thermodata=True)
                if options.spc is not False:
                    try:
                        log.Write(' {:13.6f}'.format(bbe.sp_energy),thermodata=True)
                    except ValueError:
                        log.Write(' {:>13}'.format('----'),thermodata=True)
                if hasattr(bbe, "scf_energy"):
                    log.Write(' {:13.6f}'.format(bbe.scf_energy),thermodata=True)
                if not hasattr(bbe,"gibbs_free_energy"):
                    log.Write("   Warning! Couldn't find frequency information ...")
                    if options.check != False:
                        Gqh_duplic.append(0.0)
                        H_duplic.append(0.0)
                        qh_entropy_duplic.append(0.0)

                else:
                    if options.media == False:
                        if all(getattr(bbe, attrib) for attrib in ["enthalpy", "entropy", "qh_entropy", "gibbs_free_energy", "qh_gibbs_free_energy"]):
                            if options.QH:
                                log.Write(' {:10.6f} {:13.6f} {:13.6f} {:10.6f} {:10.6f} {:13.6f} {:13.6f}'.format(bbe.zpe, bbe.enthalpy, bbe.qh_enthalpy, (options.temperature * bbe.entropy), (options.temperature * bbe.qh_entropy), bbe.gibbs_free_energy, bbe.qh_gibbs_free_energy))
                            else:
                                log.Write(' {:10.6f} {:13.6f} {:10.6f} {:10.6f} {:13.6f} {:13.6f}'.format(bbe.zpe, bbe.enthalpy, (options.temperature * bbe.entropy), (options.temperature * bbe.qh_entropy), bbe.gibbs_free_energy, bbe.qh_gibbs_free_energy))
                            if options.check != False:
                                Gqh_duplic.append(bbe.qh_gibbs_free_energy)
                                H_duplic.append(bbe.enthalpy)
                                qh_entropy_duplic.append((options.temperature * bbe.qh_entropy))
                    else:
                        try:
                            from .media import solvents
                        except:
                            from media import solvents
                        if options.media.lower() in solvents and options.media.lower() == os.path.splitext(os.path.basename(file))[0].lower():
                            MW_solvent = solvents[options.media.lower()][0]
                            density_solvent = solvents[options.media.lower()][1]
                            concentration_solvent = (density_solvent*1000)/MW_solvent
                            media_correction = -(GAS_CONSTANT/J_TO_AU)*math.log(concentration_solvent)
                            if all(getattr(bbe, attrib) for attrib in ["enthalpy", "entropy", "qh_entropy", "gibbs_free_energy", "qh_gibbs_free_energy"]):
                                if options.QH:
                                    log.Write(' {:10.6f} {:13.6f} {:13.6f} {:10.6f} {:10.6f} {:13.6f} {:13.6f}'.format(bbe.zpe, bbe.enthalpy, bbe.qh_enthalpy, (options.temperature * (bbe.entropy+media_correction)), (options.temperature * (bbe.qh_entropy+media_correction)), bbe.gibbs_free_energy+(options.temperature * (-media_correction)), bbe.qh_gibbs_free_energy+(options.temperature * (-media_correction))))
                                    log.Write("  Solvent")
                                else:
                                    log.Write(' {:10.6f} {:13.6f} {:10.6f} {:10.6f} {:13.6f} {:13.6f}'.format(bbe.zpe, bbe.enthalpy, (options.temperature * (bbe.entropy+media_correction)), (options.temperature * (bbe.qh_entropy+media_correction)), bbe.gibbs_free_energy+(options.temperature * (-media_correction)), bbe.qh_gibbs_free_energy+(options.temperature * (-media_correction))))
                                    log.Write("  Solvent")
                                if options.check != False:
                                    Gqh_duplic.append(bbe.qh_gibbs_free_energy)
                                    H_duplic.append(bbe.enthalpy)
                                    qh_entropy_duplic.append((options.temperature * bbe.qh_entropy))
                        else:
                            if all(getattr(bbe, attrib) for attrib in ["enthalpy", "entropy", "qh_entropy", "gibbs_free_energy", "qh_gibbs_free_energy"]):
                                if options.QH:
                                    log.Write(' {:10.6f} {:13.6f} {:13.6f} {:10.6f} {:10.6f} {:13.6f} {:13.6f}'.format(bbe.zpe, bbe.enthalpy, bbe.qh_enthalpy, (options.temperature * bbe.entropy), (options.temperature * bbe.qh_entropy), bbe.gibbs_free_energy, bbe.qh_gibbs_free_energy))
                                else:
                                    log.Write(' {:10.6f} {:13.6f} {:10.6f} {:10.6f} {:13.6f} {:13.6f}'.format(bbe.zpe, bbe.enthalpy, (options.temperature * bbe.entropy), (options.temperature * bbe.qh_entropy), bbe.gibbs_free_energy, bbe.qh_gibbs_free_energy))
                                if options.check != False:
                                    Gqh_duplic.append(bbe.qh_gibbs_free_energy)
                                    H_duplic.append(bbe.enthalpy)
                                    qh_entropy_duplic.append((options.temperature * bbe.qh_entropy))

            if options.cosmo is not False and cosmo_solv != None:
                log.Write('{:13.6f}'.format(cosmo_solv[file]))
            if options.boltz is True:
                log.Write('{:7.3f}'.format(boltz_facs[file]/boltz_sum),thermodata=True)
            if options.imag_freq is True and hasattr(bbe, "im_frequency_wn") == True:
                for freq in bbe.im_frequency_wn:
                    log.Write('{:9.2f}'.format(freq),thermodata=True)

            if clustering == True:
                for n, cluster in enumerate(clusters):
                    for id, structure in enumerate(cluster):
                        if structure == file:
                            if id == len(cluster)-1:
                                if options.spc is not False:
                                    log.Write("\no  "+'{:<39} {:>13} {:>13} {:>10} {:9} {:>13} {:>10} {:>10} {:>13} {:13.6f} {:6.2f}'.format('Boltzmann-weighted Cluster '+alphabet[n].upper(), '***', '***', '***', '***', '***', '***', '***', '***', weighted_free_energy['cluster-'+alphabet[n].upper()] / boltz_facs['cluster-'+alphabet[n].upper()] , 100 * boltz_facs['cluster-'+alphabet[n].upper()]/boltz_sum))
                                else:
                                    log.Write("\no  "+'{:<39} {:>13} {:>10} {:>13} {:9} {:>10} {:>10} {:>13} {:13.6f} {:6.2f}'.format('Boltzmann-weighted Cluster '+alphabet[n].upper(), '***', '***', '***', '***', '***', '***', '***', weighted_free_energy['cluster-'+alphabet[n].upper()] / boltz_facs['cluster-'+alphabet[n].upper()] , 100 * boltz_facs['cluster-'+alphabet[n].upper()]/boltz_sum))

        log.Write("\n"+STARS+"\n")

        # Check checks
        if options.check != False:
            log.Write("\n   Checks for thermochemistry calculations (frequency calculations):")
            log.Write("\n"+STARS)
            version_check = [sp_energy(file)[2] for file in files]
            file_version = [sp_energy(file)[4] for file in files]
            if all_same(version_check) != False:
                log.Write("\no  Using "+version_check[0]+" in all the calculations.")
            else:
                version_check_print = "Caution! Different programs or versions found - " + version_check[0] + " (" + file_version[0]
                for i in range(len(version_check)):
                    if version_check[i] == version_check[0] and i != 0:
                        version_check_print += ", " + file_version[i]
                version_check_print += ")"
                for i in range(len(version_check)):
                    if version_check[i] != version_check[0] and i != 0:
                        version_check_print += ", " + version_check[i] + " (" + file_version[i] + ")"
                log.Write("\nx  " + version_check_print + ".")
            solvent_check = [sp_energy(file)[3] for file in files]
            if all_same(solvent_check) != False:
                log.Write("\no  Using "+solvent_check[0]+" in all the calculations.")
            else:
                solvent_check_print = "Caution! Different solvation models found - " + solvent_check[0] + " (" + file_version[0]
                filtered_calcs = []
                for i in range(len(solvent_check)):
                    if i != 0:
                        filter_num = 0
                        for j in range(len(solvent_check[0].replace("(",",").replace(")","").split(","))):
                            for k in range(len(solvent_check[i].replace("(",",").replace(")","").split(","))):
                                if solvent_check[0].replace("(",",").replace(")","").split(",")[j] == solvent_check[i].replace("(",",").replace(")","").split(",")[k]:
                                    filter_num = filter_num + 1
                                    if filter_num == len(solvent_check[0].replace("(",",").replace(")","").split(",")):
                                        solvent_check_print += ", " + file_version[i]
                                        filtered_calcs.append(solvent_check[i])
                solvent_check_print += ")"
                solvent_different,file_different = [],[]
                for i in range(len(solvent_check)):
                    if solvent_check[i] != solvent_check[0]:
                        solvent_different.append(solvent_check[i])
                        file_different.append(file_version[i])
                for i in range(len(solvent_different)):
                    for j in range(len(filtered_calcs)):
                        if solvent_different[i] == filtered_calcs[j]:
                            solvent_different.remove(solvent_different[i])
                            file_different.remove(file_different[i])
                            break
                for i in range(len(solvent_different)):
                    solvent_check_print += ", " + solvent_different[i] + " (" + file_different[i] + ")"
                log.Write("\nx  " + solvent_check_print + '.')

            # Check level of theory
            if all_same(l_o_t) is not False:
                log.Write("\no  Using "+l_o_t[0]+" in all the calculations.")
            elif all_same(l_o_t) is False:
                l_o_t_print = "Caution! Different levels of theory found - " + l_o_t[0] + " (" + file_version[0]
                for i in range(len(l_o_t)):
                    if l_o_t[i] == l_o_t[0] and i != 0:
                        l_o_t_print += ", " + file_version[i]
                l_o_t_print += ")"
                for i in range(len(l_o_t)):
                    if l_o_t[i] != l_o_t[0] and i != 0:
                        l_o_t_print += ", " + l_o_t[i] + " (" + file_version[i] + ")"
                log.Write("\nx  " + l_o_t_print + '.')

            # Check charge and multiplicity
            charge_check = [sp_energy(file)[5] for file in files]
            multiplicity_check = []
            for file in files:
<<<<<<< HEAD
                multiplicity_calc = calc_bbe(file, options.QS, options.QH, options.S_freq_cutoff, options.H_freq_cutoff, options.temperature, 
                                                options.conc, options.freq_scale_factor, options.freespace, options.spc, options.invert)
=======
                multiplicity_calc = calc_bbe(file, options.QS, options.QH, options.S_freq_cutoff, options.H_freq_cutoff, options.temperature,
                                                options.conc, options.freq_scale_factor, options.freespace, options.spc)
>>>>>>> d783b273
                multiplicity_check.append(str(int(multiplicity_calc.mult)))
            if all_same(charge_check) != False and all_same(multiplicity_check) != False:
                log.Write("\no  Using charge and multiplicity "+charge_check[0]+ " " + multiplicity_check[0] + " in all the calculations.")
            else:
                charge_check_print = "Caution! Different charge and multiplicity found - " + charge_check[0] + " " + multiplicity_check[0] + " (" + file_version[0]
                for i in range(len(charge_check)):
                    if charge_check[i] == charge_check[0] and multiplicity_check[i] == multiplicity_check[0] and i != 0:
                        charge_check_print += ", " + file_version[i]
                charge_check_print += ")"
                for i in range(len(charge_check)):
                    if charge_check[i] != charge_check[0] or multiplicity_check[i] != multiplicity_check[0] and i != 0:
                        charge_check_print += ", " + charge_check[i] + " " + multiplicity_check[i] + " (" + file_version[i] + ")"
                log.Write("\nx  " + charge_check_print+ '.')

            # Check for duplicate structures
            energy_duplic,files_duplic = [],[]
            for file in files:
                energy_duplic.append(sp_energy(file)[0])
                files_duplic.append(file)
            info_duplic = []
            info_duplic.append(energy_duplic)
            info_duplic.append(Gqh_duplic)
            info_duplic.append(H_duplic)
            info_duplic.append(qh_entropy_duplic)
            info_duplic.append(files_duplic)
            #Add thermodynamic FILTERS
            duplicates = "Caution! Potential duplicates or enantiomeric conformations found (based on E, H, qh_T.S and qh_G) - "
            for i in range(len(files)):
                for j in range(len(files)):
                    if j > i:
                        if info_duplic[0][i] > info_duplic[0][j]-0.00016 and info_duplic[0][i] < info_duplic[0][j]+0.00016:
                            if info_duplic[1][i] > info_duplic[1][j]-0.00016 and info_duplic[1][i] < info_duplic[1][j]+0.00016:
                                if info_duplic[2][i] > info_duplic[2][j]-0.00016 and info_duplic[2][i] < info_duplic[2][j]+0.00016:
                                    if info_duplic[3][i] > info_duplic[3][j]-0.00016 and info_duplic[3][i] < info_duplic[3][j]+0.00016:
                                        duplicates += ", " + info_duplic[4][i] + " and " + info_duplic[4][j]
            if duplicates == "Caution! Potential duplicates or enantiomeric conformations found (based on E, H, qh_T.S and qh_G) - ":
                log.Write("\no  No potential duplicates or enantiomeric conformations found (based on E, H, qh_T.S and qh_G).")
            else:
                duplicates1 = duplicates[:101]
                duplicates2 = duplicates[103:]
                log.Write("\nx  " + duplicates1 + duplicates2 + '.')

            # Check for linear molecules with incorrect number of vibrational modes
            linear_fails,linear_fails_atom,linear_fails_cart,linear_fails_files,linear_fails_list = [],[],[],[],[]
            frequency_list, im_frequency_list, frequency_get= [],[],[]
            for file in files:
                linear_fails = getoutData(file)
                linear_fails_cart.append(linear_fails.CARTESIANS)
                linear_fails_atom.append(linear_fails.ATOMTYPES)
                linear_fails_files.append(file)
<<<<<<< HEAD
                frequency_get = calc_bbe(file, options.QS, options.QH, options.S_freq_cutoff, options.H_freq_cutoff, options.temperature, 
                                            options.conc, options.freq_scale_factor, options.freespace, options.spc, options.invert)
=======
                frequency_get = calc_bbe(file, options.QS, options.QH, options.S_freq_cutoff, options.H_freq_cutoff, options.temperature, options.conc, options.freq_scale_factor, options.freespace, options.spc)
>>>>>>> d783b273
                frequency_list.append(frequency_get.frequency_wn)
                im_frequency_list.append(frequency_get.im_frequency_wn)
            linear_fails_list.append(linear_fails_atom)
            linear_fails_list.append(linear_fails_cart)
            linear_fails_list.append(frequency_list)
            linear_fails_list.append(linear_fails_files)
            im_freq_separated = []
            im_freq_separated.append(im_frequency_list)
            im_freq_separated.append(linear_fails_files)

            linear_mol_correct,linear_mol_wrong = [],[]
            for i in range(len(linear_fails_list[0])):
                count_linear = 0
                if len(linear_fails_list[0][i]) == 2:
                    if len(linear_fails_list[2][i]) == 1:
                        linear_mol_correct.append(linear_fails_list[3][i])
                    else:
                        linear_mol_wrong.append(linear_fails_list[3][i])
                if len(linear_fails_list[0][i]) == 3:
                    if linear_fails_list[0][i] == ['I', 'I', 'I'] or linear_fails_list[0][i] == ['O', 'O', 'O'] or linear_fails_list[0][i] == ['N', 'N', 'N'] or linear_fails_list[0][i] == ['H', 'C', 'N'] or linear_fails_list[0][i] == ['H', 'N', 'C'] or linear_fails_list[0][i] == ['C', 'H', 'N'] or linear_fails_list[0][i] == ['C', 'N', 'H'] or linear_fails_list[0][i] == ['N', 'H', 'C'] or linear_fails_list[0][i] == ['N', 'C', 'H']:
                        if len(linear_fails_list[2][i]) == 4:
                            linear_mol_correct.append(linear_fails_list[3][i])
                        else:
                            linear_mol_wrong.append(linear_fails_list[3][i])
                    else:
                        for j in range(len(linear_fails_list[0][i])):
                            for k in range(len(linear_fails_list[0][i])):
                                if k > j:
                                    for l in range(len(linear_fails_list[1][i][j])):
                                        if linear_fails_list[0][i][j] == linear_fails_list[0][i][k]:
                                            if linear_fails_list[1][i][j][l] > (-linear_fails_list[1][i][k][l]-0.1) and linear_fails_list[1][i][j][l] < (-linear_fails_list[1][i][k][l]+0.1):
                                                count_linear = count_linear + 1
                                                if count_linear == 3:
                                                    if len(linear_fails_list[2][i]) == 4:
                                                        linear_mol_correct.append(linear_fails_list[3][i])
                                                    else:
                                                        linear_mol_wrong.append(linear_fails_list[3][i])
                if len(linear_fails_list[0][i]) == 4:
                    if linear_fails_list[0][i] == ['C', 'C', 'H', 'H'] or linear_fails_list[0][i] == ['C', 'H', 'C', 'H'] or linear_fails_list[0][i] == ['C', 'H', 'H', 'C'] or linear_fails_list[0][i] == ['H', 'C', 'C', 'H'] or linear_fails_list[0][i] == ['H', 'C', 'H', 'C'] or linear_fails_list[0][i] == ['H', 'H', 'C', 'C']:
                        if len(linear_fails_list[2][i]) == 7:
                            linear_mol_correct.append(linear_fails_list[3][i])
                        else:
                            linear_mol_wrong.append(linear_fails_list[3][i])
            linear_correct_print,linear_wrong_print = "",""
            for i in range(len(linear_mol_correct)):
                linear_correct_print += ', ' + linear_mol_correct[i]
            for i in range(len(linear_mol_wrong)):
                linear_wrong_print += ', ' + linear_mol_wrong[i]
            linear_correct_print = linear_correct_print[1:]
            linear_wrong_print = linear_wrong_print[1:]
            if len(linear_mol_correct) == 0:
                if len(linear_mol_wrong) == 0:
                    log.Write("\n-  No linear molecules found.")
                if len(linear_mol_wrong) >= 1:
                    log.Write("\nx  Caution! Potential linear molecules with wrong number of frequencies found (correct number = 3N-5) -"
                                + linear_wrong_print + ".")
            elif len(linear_mol_correct) >= 1:
                if len(linear_mol_wrong) == 0:
                    log.Write("\no  All the linear molecules have the correct number of frequencies -" + linear_correct_print + '.')
                if len(linear_mol_wrong) >= 1:
                    log.Write("\nx  Caution! Potential linear molecules with wrong number of frequencies found -" + linear_wrong_print
                                + ". Correct number of frequencies (3N-5) found in other calculations -" + linear_correct_print + '.')
            # Check for false TS
            false_TS_list,right_TS_list = [],[]
            for i in range(len(im_freq_separated[0])):
                TS_neg_freq, TS_false_freq = 0,0
                if im_freq_separated[1][i].strip().startswith('TS-') or im_freq_separated[1][i].strip().startswith('TS_'):
                    for j in range(len(im_freq_separated[0][i])):
                        if im_freq_separated[0][i][j] < -50.0:
                                TS_neg_freq = TS_neg_freq + 1
                                if TS_neg_freq == 2 and im_freq_separated[1][i] not in false_TS_list:
                                    false_TS_list.append(im_freq_separated[1][i])
                        if im_freq_separated[0][i][j] > -50.0 and im_freq_separated[0][i][j] < -1:
                            TS_false_freq = TS_false_freq + 1
                            if TS_false_freq == 1 and im_freq_separated[1][i] not in false_TS_list:
                                false_TS_list.append(im_freq_separated[1][i])
                    if TS_neg_freq != 1 and im_freq_separated[1][i] not in false_TS_list:
                        false_TS_list.append(im_freq_separated[1][i])
                    if TS_neg_freq == 1 and TS_false_freq == 0 and im_freq_separated[1][i] not in false_TS_list:
                        right_TS_list.append(im_freq_separated[1][i])
            false_TS_print = ""
            for i in false_TS_list:
                false_TS_print += ", " + i
            if len(false_TS_print) == 0 and len(right_TS_list) == 0:
                log.Write("\n-  No transition states found (Warning! If you have any TS, rename the files to start with \"TS-\" or \"TS_\").")
            if len(right_TS_list) > 0 and len(false_TS_print) == 0:
                log.Write("\no  All the transition states have only 1 imaginary frequency lower than -50 cm-1.")
            if len(false_TS_print) != 0:
                log.Write("\nx  Caution! Potential transition states with wrong number of negative frequencies found -"+ false_TS_print[1:] + ".")

            #Check for empirical dispersion
            dispersion_check = [sp_energy(file)[6] for file in files]
            if all_same(dispersion_check) != False:
                if dispersion_check[0] == 'No empirical dispersion detected':
                    log.Write("\n-  No empirical dispersion detected in any of the calculations.")
                else:
                    log.Write("\no  Using "+dispersion_check[0]+" in all the calculations.")
            else:
                dispersion_check_print = "Caution! Different dispersion models found - " + dispersion_check[0] + " (" + file_version[0]
                for i in range(len(dispersion_check)):
                    if dispersion_check[i] == dispersion_check[0] and i != 0:
                        dispersion_check_print += ", " + file_version[i]
                dispersion_check_print += ")"
                for i in range(len(dispersion_check)):
                    if dispersion_check[i] != dispersion_check[0] and i != 0:
                        dispersion_check_print += ", " + dispersion_check[i] + " (" + file_version[i] + ")"
                log.Write("\nx  " + dispersion_check_print + ".")

            log.Write("\n"+STARS+"\n")

            #Check for single-point corrections
            if options.spc is not False:
                log.Write("\n   Checks for single-point corrections:")
                log.Write("\n"+STARS)
                names_spc, version_check_spc = [], []
                for file in files:
                    name, ext = os.path.splitext(file)
                    if os.path.exists(name+'_'+options.spc+'.log'):
                        names_spc.append(name+'_'+options.spc+'.log')
                    elif os.path.exists(name+'_'+options.spc+'.out'):
                        names_spc.append(name+'_'+options.spc+'.out')
<<<<<<< HEAD
                        
                    # Check program versions
                    version_check_spc = [sp_energy(name)[2] for name in names_spc]
                    if all_same(version_check_spc) != False:
                        log.Write("\no  Using "+version_check_spc[0]+" in all the single-point corrections.")
                    else:
                        version_check_spc_print = "Caution! Different programs or versions found - " + version_check_spc[0] + " (" + names_spc[0]
                        for i in range(len(version_check_spc)):
                            if version_check_spc[i] == version_check_spc[0] and i != 0:
                                version_check_spc_print += ", " + names_spc[i]
                        version_check_spc_print += ")"
                        for i in range(len(version_check_spc)):
                            if version_check_spc[i] != version_check_spc[0] and i != 0:
                                version_check_spc_print += ", " + version_check_spc[i] + " (" + names_spc[i] + ")"
                        log.Write("\nx  " + version_check_spc_print + ".")
                    solvent_check_spc = [sp_energy(name)[3] for name in names_spc]
                    if all_same(solvent_check_spc) != False:
                        log.Write("\no  Using "+solvent_check_spc[0]+" in all the single-point corrections.")
                    else:
                        solvent_check_spc_print = "Caution! Different solvation models found - " + solvent_check_spc[0] + " (" + names_spc[0]
                        filtered_calcs_spc = []
                        for i in range(len(solvent_check_spc)):
                            if i != 0:
                                filter_num_spc = 0
                                for j in range(len(solvent_check_spc[0].replace("(",",").replace(")","").split(","))):
                                    for k in range(len(solvent_check_spc[i].replace("(",",").replace(")","").split(","))):
                                        if solvent_check_spc[0].replace("(",",").replace(")","").split(",")[j] == solvent_check_spc[i].replace("(",",").replace(")","").split(",")[k]:
                                            filter_num_spc = filter_num_spc + 1
                                            if filter_num_spc == len(solvent_check_spc[0].replace("(",",").replace(")","").split(",")):
                                                solvent_check_spc_print += ", " + names_spc[i]
                                                filtered_calcs_spc.append(solvent_check_spc[i])
                        solvent_check_spc_print += ")"
                        solvent_different_spc,file_different_spc = [],[]
                        for i in range(len(solvent_check_spc)):
                            if solvent_check_spc[i] != solvent_check_spc[0]:
                                solvent_different_spc.append(solvent_check_spc[i])
                                file_different_spc.append(names_spc[i])
                        for i in range(len(solvent_different_spc)):
                            for j in range(len(filtered_calcs_spc)):
                                if solvent_different_spc[i] == filtered_calcs_spc[j]:
                                    solvent_different_spc.remove(solvent_different_spc[i])
                                    file_different_spc.remove(file_different_spc[i])
                                    break
                        for i in range(len(solvent_different_spc)):
                            solvent_check_spc_print += ", " + solvent_different_spc[i] + " (" + file_different_spc[i] + ")"
                        log.Write("\nx  " + solvent_check_spc_print + '.')
                    l_o_t_spc = [level_of_theory(name) for name in names_spc]
                    if all_same(l_o_t_spc) != False:
                        log.Write("\no  Using "+l_o_t_spc[0]+" in all the single-point corrections.")
                    elif all_same(l_o_t_spc) == False:
                        l_o_t_spc_print = "Caution! Different levels of theory found - " + l_o_t_spc[0] + " (" + names_spc[0]
                        for i in range(len(l_o_t_spc)):
                            if l_o_t_spc[i] == l_o_t_spc[0] and i != 0:
                                l_o_t_spc_print += ", " + names_spc[i]
                        l_o_t_spc_print += ")"
                        for i in range(len(l_o_t_spc)):
                            if l_o_t_spc[i] != l_o_t_spc[0] and i != 0:
                                l_o_t_spc_print += ", " + l_o_t_spc[i] + " (" + names_spc[i] + ")"
                        log.Write("\nx  " + l_o_t_spc_print + '.')
                    charge_spc_check = [sp_energy(name)[5] for name in names_spc]
                    multiplicity_spc_check = []
                    for name in names_spc:
                         multiplicity_spc_calc = calc_bbe(name, options.QS, options.QH, options.S_freq_cutoff, options.H_freq_cutoff, options.temperature, 
                                                            options.conc, options.freq_scale_factor, options.freespace, options.spc, options.invert)
                         multiplicity_spc_check.append(str(int(multiplicity_spc_calc.mult)))
                    if all_same(charge_spc_check) != False and all_same(multiplicity_spc_check) != False:
                        log.Write("\no  Using charge and multiplicity "+charge_spc_check[0]+ " " + multiplicity_spc_check[0] + " in all the single-point corrections.")
                    else:
                        charge_spc_check_print = "Caution! Different charge and multiplicity found - " + charge_spc_check[0] + " " + multiplicity_spc_check[0] + " (" + names_spc[0]
                        for i in range(len(charge_check)):
                            if charge_spc_check[i] == charge_spc_check[0] and multiplicity_spc_check[i] == multiplicity_spc_check[0] and i != 0:
                                charge_spc_check_print += ", " + names_spc[i]
                        charge_spc_check_print += ")"
                        for i in range(len(charge_spc_check)):
                            if charge_spc_check[i] != charge_spc_check[0] or multiplicity_spc_check[i] != multiplicity_spc_check[0] and i != 0:
                                charge_spc_check_print += ", " + charge_spc_check[i] + " " + multiplicity_spc_check[i] + " (" + names_spc[i] + ")"
                        log.Write("\nx  " + charge_spc_check_print + '.')
                    #Check if the geometries of freq calculations match their corresponding structures in single-point calculations
                    geom_duplic_list,geom_duplic_list_spc,geom_duplic_cart,geom_duplic_files,geom_duplic_cart_spc,geom_duplic_files_spc = [],[],[],[],[],[]
                    for file in files:
                        geom_duplic = getoutData(file)
                        geom_duplic_cart.append(geom_duplic.CARTESIANS)
                        geom_duplic_files.append(file)
                    geom_duplic_list.append(geom_duplic_cart)
                    geom_duplic_list.append(geom_duplic_files)

                       #geom_duplic_list.append(round(geom_duplic.CARTESIANS, 4))
                    for name in names_spc:
                        geom_duplic_spc = getoutData(name)
                        geom_duplic_cart_spc.append(geom_duplic_spc.CARTESIANS)
                        geom_duplic_files_spc.append(name)
                    geom_duplic_list_spc.append(geom_duplic_cart_spc)
                    geom_duplic_list_spc.append(geom_duplic_files_spc)
                    spc_mismatching = "Caution! Potential differences found between frequency and single-point geometries -"
                    for i in range(len(files)):
                        if geom_duplic_list[0][i] == geom_duplic_list_spc[0][i]:
                            i = i + 1
                        else:
                            spc_mismatching += ", " + geom_duplic_list[1][i]
                    if spc_mismatching == "Caution! Potential differences found between frequency and single-point geometries -":
                        log.Write("\no  No potential differences found between frequency and single-point geometries (based on input coordinates).")
=======

                # Check program versions
                version_check_spc = [sp_energy(name)[2] for name in names_spc]
                if all_same(version_check_spc) != False:
                    log.Write("\no  Using "+version_check_spc[0]+" in all the single-point corrections.")
                else:
                    version_check_spc_print = "Caution! Different programs or versions found - " + version_check_spc[0] + " (" + names_spc[0]
                    for i in range(len(version_check_spc)):
                        if version_check_spc[i] == version_check_spc[0] and i != 0:
                            version_check_spc_print += ", " + names_spc[i]
                    version_check_spc_print += ")"
                    for i in range(len(version_check_spc)):
                        if version_check_spc[i] != version_check_spc[0] and i != 0:
                            version_check_spc_print += ", " + version_check_spc[i] + " (" + names_spc[i] + ")"
                    log.Write("\nx  " + version_check_spc_print + ".")
                solvent_check_spc = [sp_energy(name)[3] for name in names_spc]
                if all_same(solvent_check_spc) != False:
                    log.Write("\no  Using "+solvent_check_spc[0]+" in all the single-point corrections.")
                else:
                    solvent_check_spc_print = "Caution! Different solvation models found - " + solvent_check_spc[0] + " (" + names_spc[0]
                    filtered_calcs_spc = []
                    for i in range(len(solvent_check_spc)):
                        if i != 0:
                            filter_num_spc = 0
                            for j in range(len(solvent_check_spc[0].replace("(",",").replace(")","").split(","))):
                                for k in range(len(solvent_check_spc[i].replace("(",",").replace(")","").split(","))):
                                    if solvent_check_spc[0].replace("(",",").replace(")","").split(",")[j] == solvent_check_spc[i].replace("(",",").replace(")","").split(",")[k]:
                                        filter_num_spc = filter_num_spc + 1
                                        if filter_num_spc == len(solvent_check_spc[0].replace("(",",").replace(")","").split(",")):
                                            solvent_check_spc_print += ", " + names_spc[i]
                                            filtered_calcs_spc.append(solvent_check_spc[i])
                    solvent_check_spc_print += ")"
                    solvent_different_spc,file_different_spc = [],[]
                    for i in range(len(solvent_check_spc)):
                        if solvent_check_spc[i] != solvent_check_spc[0]:
                            solvent_different_spc.append(solvent_check_spc[i])
                            file_different_spc.append(names_spc[i])
                    for i in range(len(solvent_different_spc)):
                        for j in range(len(filtered_calcs_spc)):
                            if solvent_different_spc[i] == filtered_calcs_spc[j]:
                                solvent_different_spc.remove(solvent_different_spc[i])
                                file_different_spc.remove(file_different_spc[i])
                                break
                    for i in range(len(solvent_different_spc)):
                        solvent_check_spc_print += ", " + solvent_different_spc[i] + " (" + file_different_spc[i] + ")"
                    log.Write("\nx  " + solvent_check_spc_print + '.')
                l_o_t_spc = [level_of_theory(name) for name in names_spc]
                if all_same(l_o_t_spc) != False:
                    log.Write("\no  Using "+l_o_t_spc[0]+" in all the single-point corrections.")
                elif all_same(l_o_t_spc) == False:
                    l_o_t_spc_print = "Caution! Different levels of theory found - " + l_o_t_spc[0] + " (" + names_spc[0]
                    for i in range(len(l_o_t_spc)):
                        if l_o_t_spc[i] == l_o_t_spc[0] and i != 0:
                            l_o_t_spc_print += ", " + names_spc[i]
                    l_o_t_spc_print += ")"
                    for i in range(len(l_o_t_spc)):
                        if l_o_t_spc[i] != l_o_t_spc[0] and i != 0:
                            l_o_t_spc_print += ", " + l_o_t_spc[i] + " (" + names_spc[i] + ")"
                    log.Write("\nx  " + l_o_t_spc_print + '.')
                charge_spc_check = [sp_energy(name)[5] for name in names_spc]
                multiplicity_spc_check = []
                for name in names_spc:
                     multiplicity_spc_calc = calc_bbe(name, options.QS, options.QH, options.S_freq_cutoff, options.H_freq_cutoff, options.temperature,
                                                        options.conc, options.freq_scale_factor, options.freespace, options.spc)
                     multiplicity_spc_check.append(str(int(multiplicity_spc_calc.mult)))
                if all_same(charge_spc_check) != False and all_same(multiplicity_spc_check) != False:
                    log.Write("\no  Using charge and multiplicity "+charge_spc_check[0]+ " " + multiplicity_spc_check[0] + " in all the single-point corrections.")
                else:
                    charge_spc_check_print = "Caution! Different charge and multiplicity found - " + charge_spc_check[0] + " " + multiplicity_spc_check[0] + " (" + names_spc[0]
                    for i in range(len(charge_check)):
                        if charge_spc_check[i] == charge_spc_check[0] and multiplicity_spc_check[i] == multiplicity_spc_check[0] and i != 0:
                            charge_spc_check_print += ", " + names_spc[i]
                    charge_spc_check_print += ")"
                    for i in range(len(charge_spc_check)):
                        if charge_spc_check[i] != charge_spc_check[0] or multiplicity_spc_check[i] != multiplicity_spc_check[0] and i != 0:
                            charge_spc_check_print += ", " + charge_spc_check[i] + " " + multiplicity_spc_check[i] + " (" + names_spc[i] + ")"
                    log.Write("\nx  " + charge_spc_check_print + '.')
                #Check if the geometries of freq calculations match their corresponding structures in single-point calculations
                geom_duplic_list,geom_duplic_list_spc,geom_duplic_cart,geom_duplic_files,geom_duplic_cart_spc,geom_duplic_files_spc = [],[],[],[],[],[]
                for file in files:
                    geom_duplic = getoutData(file)
                    geom_duplic_cart.append(geom_duplic.CARTESIANS)
                    geom_duplic_files.append(file)
                geom_duplic_list.append(geom_duplic_cart)
                geom_duplic_list.append(geom_duplic_files)

                   #geom_duplic_list.append(round(geom_duplic.CARTESIANS, 4))
                for name in names_spc:
                    geom_duplic_spc = getoutData(name)
                    geom_duplic_cart_spc.append(geom_duplic_spc.CARTESIANS)
                    geom_duplic_files_spc.append(name)
                geom_duplic_list_spc.append(geom_duplic_cart_spc)
                geom_duplic_list_spc.append(geom_duplic_files_spc)
                spc_mismatching = "Caution! Potential differences found between frequency and single-point geometries -"
                for i in range(len(files)):
                    if geom_duplic_list[0][i] == geom_duplic_list_spc[0][i]:
                        break
>>>>>>> d783b273
                    else:
                        spc_mismatching += ", " + geom_duplic_list[1][i]
                if spc_mismatching == "Caution! Potential differences found between frequency and single-point geometries -":
                    log.Write("\no  No potential differences found between frequency and single-point geometries (based on input coordinates).")
                else:
                    spc_mismatching_1 = spc_mismatching[:84]
                    spc_mismatching_2 = spc_mismatching[85:]
                    log.Write("\nx  " + spc_mismatching_1 + spc_mismatching_2 + '.')

                # Check for dispersion
                dispersion_check_spc = [sp_energy(name)[6] for name in names_spc]
                if all_same(dispersion_check_spc) != False:
                    if dispersion_check_spc[0] == 'No empirical dispersion detected':
                        log.Write("\n-  No empirical dispersion detected in any of the calculations.")
                    else:
                        log.Write("\no  Using "+dispersion_check_spc[0]+" in all the singe-point calculations.")
                else:
                  dispersion_check_spc_print = "Caution! Different dispersion models found - " + dispersion_check_spc[0] + " (" + names_spc[0]
                  for i in range(len(dispersion_check_spc)):
                     if dispersion_check_spc[i] == dispersion_check_spc[0] and i != 0:
                        dispersion_check_spc_print += ", " + names_spc[i]
                  dispersion_check_spc_print += ")"
                  for i in range(len(dispersion_check_spc)):
                     if dispersion_check_spc[i] != dispersion_check_spc[0] and i != 0:
                        dispersion_check_spc_print += ", " + dispersion_check_spc[i] + " (" + names_spc[i] + ")"
                  log.Write("\nx  " + dispersion_check_spc_print + ".")

                log.Write("\n"+STARS+"\n")

    # Running a variable temperature analysis of the enthalpy, entropy and the free energy
    elif options.temperature_interval != False:
        temperature_interval = [float(temp) for temp in options.temperature_interval.split(',')]
        # If no temperature step was defined, divide the region into 10
        if len(temperature_interval) == 2:
            temperature_interval.append((temperature_interval[1]-temperature_interval[0])/10.0)

        log.Write("\n\n   Variable-Temperature analysis of the enthalpy, entropy and the entropy at a constant pressure between")
        log.Write("\n   T_init:  %.1f,  T_final:  %.1f,  T_interval: %.1f" % (temperature_interval[0], temperature_interval[1], temperature_interval[2]))
        if options.QH:
            if options.spc is False:
                log.Write("\n\n   " + '{:<39} {:>13} {:>24} {:>13} {:>10} {:>10} {:>13} {:>13}'.format("Structure", "Temp/K", "H", "qh-H", "T.S", "T.qh-S", "G(T)", "qh-G(T)"),thermodata=True)
            else:
                log.Write("\n\n   " + '{:<39} {:>13} {:>24} {:>13} {:>10} {:>10} {:>13} {:>13}'.format("Structure", "Temp/K", "H_"+options.spc, "qh-H_"+options.spc, "T.S", "T.qh-S", "G(T)_"+options.spc, "qh-G(T)_"+options.spc),thermodata=True)
        else:
            if options.spc is False:
                log.Write("\n\n   " + '{:<39} {:>13} {:>24} {:>10} {:>10} {:>13} {:>13}'.format("Structure", "Temp/K", "H", "T.S", "T.qh-S", "G(T)", "qh-G(T)"),thermodata=True)
            else:
                log.Write("\n\n   " + '{:<39} {:>13} {:>24} {:>10} {:>10} {:>13} {:>13}'.format("Structure", "Temp/K", "H_"+options.spc, "T.S", "T.qh-S", "G(T)_"+options.spc, "qh-G(T)_"+options.spc),thermodata=True)

        for file in files: # loop over the output files
            log.Write("\n"+STARS)
            for i in range(int(temperature_interval[0]), int(temperature_interval[1]+1), int(temperature_interval[2])): # run through the temperature range
                temp, conc,linear_warning = float(i), ATMOS / GAS_CONSTANT / float(i),[]
<<<<<<< HEAD
                bbe = calc_bbe(file, options.QS, options.QH, options.S_freq_cutoff,options.H_freq_cutoff, temp, 
                                conc, options.freq_scale_factor, options.freespace, options.spc, options.invert)
=======
                bbe = calc_bbe(file, options.QS, options.QH, options.S_freq_cutoff,options.H_freq_cutoff, temp,
                                conc, options.freq_scale_factor, options.freespace, options.spc)
>>>>>>> d783b273
                linear_warning.append(bbe.linear_warning)
                if linear_warning == [['Warning! Potential invalid calculation of linear molecule from Gaussian.']]:
                    log.Write("\nx  ")
                    log.Write('{:<39}'.format(os.path.splitext(os.path.basename(file))[0]),thermodata=True)
                    log.Write('             Warning! Potential invalid calculation of linear molecule from Gaussian ...')
                else:
                    if not hasattr(bbe,"gibbs_free_energy"):
                        log.Write("\nx  ")
                        log.Write('{:<39}'.format(os.path.splitext(os.path.basename(file))[0]),thermodata=True)
                        log.Write("Warning! Couldn't find frequency information ...\n")
                    else:
                        log.Write("\no  ")
                        log.Write('{:<39} {:13.1f}'.format(os.path.splitext(os.path.basename(file))[0], temp),thermodata=True)
                        if options.media == False:
                            if all(getattr(bbe, attrib) for attrib in ["enthalpy", "entropy", "qh_entropy", "gibbs_free_energy", "qh_gibbs_free_energy"]):
                                if options.QH:
                                    log.Write(' {:24.6f} {:13.6f} {:10.6f} {:10.6f} {:13.6f} {:13.6f}'.format(bbe.enthalpy, bbe.qh_enthalpy, (options.temperature * bbe.entropy), (options.temperature * bbe.qh_entropy), bbe.gibbs_free_energy, bbe.qh_gibbs_free_energy))
                                else:
                                    log.Write(' {:24.6f} {:10.6f} {:10.6f} {:13.6f} {:13.6f}'.format(bbe.enthalpy, (options.temperature * bbe.entropy), (options.temperature * bbe.qh_entropy), bbe.gibbs_free_energy, bbe.qh_gibbs_free_energy))
                                if options.check != False:
                                    Gqh_duplic.append(bbe.qh_gibbs_free_energy)
                                    H_duplic.append(bbe.enthalpy)
                                    qh_entropy_duplic.append((options.temperature * bbe.qh_entropy))
                        else:
                            try:
                                from .media import solvents
                            except:
                                from media import solvents
                            if options.media.lower() in solvents and options.media.lower() == os.path.splitext(os.path.basename(file))[0].lower():
                                MW_solvent = solvents[options.media.lower()][0]
                                density_solvent = solvents[options.media.lower()][1]
                                concentration_solvent = (density_solvent*1000)/MW_solvent
                                media_correction = -(GAS_CONSTANT/J_TO_AU)*math.log(concentration_solvent)
                                if all(getattr(bbe, attrib) for attrib in ["enthalpy", "entropy", "qh_entropy", "gibbs_free_energy", "qh_gibbs_free_energy"]):
                                    if options.QH:
                                        log.Write(' {:10.6f} {:13.6f} {:13.6f} {:10.6f} {:10.6f} {:13.6f} {:13.6f}'.format(bbe.zpe, bbe.enthalpy, bbe.qh_enthalpy, (options.temperature * (bbe.entropy+media_correction)), (options.temperature * (bbe.qh_entropy+media_correction)), bbe.gibbs_free_energy+(options.temperature * (-media_correction)), bbe.qh_gibbs_free_energy+(options.temperature * (-media_correction))))
                                        log.Write("  Solvent")
                                else:
                                    log.Write(' {:10.6f} {:13.6f} {:10.6f} {:10.6f} {:13.6f} {:13.6f}'.format(bbe.zpe, bbe.enthalpy, (options.temperature * (bbe.entropy+media_correction)), (options.temperature * (bbe.qh_entropy+media_correction)), bbe.gibbs_free_energy+(options.temperature * (-media_correction)), bbe.qh_gibbs_free_energy+(options.temperature * (-media_correction))))
                                    log.Write("  Solvent")
                                if options.check != False:
                                    Gqh_duplic.append(bbe.qh_gibbs_free_energy)
                                    H_duplic.append(bbe.enthalpy)
                                    qh_entropy_duplic.append((options.temperature * bbe.qh_entropy))
                            else:
                                if all(getattr(bbe, attrib) for attrib in ["enthalpy", "entropy", "qh_entropy", "gibbs_free_energy", "qh_gibbs_free_energy"]):
                                    if options.QH:
                                        log.Write(' {:10.6f} {:13.6f} {:13.6f} {:10.6f} {:10.6f} {:13.6f} {:13.6f}'.format(bbe.zpe, bbe.enthalpy, bbe.qh_enthalpy, (options.temperature * bbe.entropy), (options.temperature * bbe.qh_entropy), bbe.gibbs_free_energy, bbe.qh_gibbs_free_energy))
                                    else:
                                        log.Write(' {:10.6f} {:13.6f} {:10.6f} {:10.6f} {:13.6f} {:13.6f}'.format(bbe.zpe, bbe.enthalpy, (options.temperature * bbe.entropy), (options.temperature * bbe.qh_entropy), bbe.gibbs_free_energy, bbe.qh_gibbs_free_energy))
                                    if options.check != False:
                                        Gqh_duplic.append(bbe.qh_gibbs_free_energy)
                                        H_duplic.append(bbe.enthalpy)
                                        qh_entropy_duplic.append((options.temperature * bbe.qh_entropy))
            log.Write("\n"+STARS+"\n")

    # Print CPU usage if requested
    if options.cputime != False:
        log.Write('   {:<13} {:>2} {:>4} {:>2} {:>3} {:>2} {:>4} {:>2} {:>4}\n'.format('TOTAL CPU', total_cpu_time.day + add_days - 1, 'days', total_cpu_time.hour, 'hrs', total_cpu_time.minute, 'mins', total_cpu_time.second, 'secs'))

    # Tabulate relative values
    if options.pes != False:
        PES = get_pes(options.pes, thermo_data, log, options)
        # Output the relative energy data
        if options.QH:
            zero_vals = [PES.spc_zero, PES.e_zero, PES.zpe_zero, PES.h_zero, PES.qh_zero, options.temperature * PES.ts_zero, options.temperature * PES.qhts_zero, PES.g_zero, PES.qhg_zero]
        else:
            zero_vals = [PES.spc_zero, PES.e_zero, PES.zpe_zero, PES.h_zero, options.temperature * PES.ts_zero, options.temperature * PES.qhts_zero, PES.g_zero, PES.qhg_zero]
        for i, path in enumerate(PES.path):
            if PES.boltz != False:
                e_sum, h_sum, g_sum, qhg_sum = 0.0, 0.0, 0.0, 0.0; sels = []
                for j, e_abs in enumerate(PES.e_abs[i]):
                    if options.QH:
                        species = [PES.spc_abs[i][j], PES.e_abs[i][j], PES.zpe_abs[i][j], PES.h_abs[i][j], PES.qh_abs[i][j], options.temperature * PES.s_abs[i][j], options.temperature * PES.qs_abs[i][j], PES.g_abs[i][j], PES.qhg_abs[i][j]]
                    else:
                        species = [PES.spc_abs[i][j], PES.e_abs[i][j], PES.zpe_abs[i][j], PES.h_abs[i][j], options.temperature * PES.s_abs[i][j], options.temperature * PES.qs_abs[i][j], PES.g_abs[i][j], PES.qhg_abs[i][j]]
                    relative = [species[x]-zero_vals[x] for x in range(len(zero_vals))]
                    e_sum += math.exp(-relative[1]*J_TO_AU/GAS_CONSTANT/options.temperature)
                    h_sum += math.exp(-relative[3]*J_TO_AU/GAS_CONSTANT/options.temperature)
                    g_sum += math.exp(-relative[7]*J_TO_AU/GAS_CONSTANT/options.temperature)
                    qhg_sum += math.exp(-relative[8]*J_TO_AU/GAS_CONSTANT/options.temperature)

            if options.spc is False:
                if options.QH:
                    log.Write("\n   " + '{:<39} {:>13} {:>10} {:>13} {:>13} {:>10} {:>10} {:>13} {:>13}'.format("RXN:" + path + "(" + PES.units + ")", "DE", "DZPE", "DH", "qh-DH", "T.DS", "T.qh-DS", "DG(T)", "qh-DG(T)" ), thermodata=True)
                else:
                    log.Write("\n   " + '{:<39} {:>13} {:>10} {:>13} {:>10} {:>10} {:>13} {:>13}'.format("RXN:" + path + "(" + PES.units + ")", "DE", "DZPE", "DH", "T.DS", "T.qh-DS", "DG(T)", "qh-DG(T)" ), thermodata=True)
            else:
                if options.QH:
                    log.Write("\n   " + '{:<39} {:>13} {:>13} {:>10} {:>13} {:>13} {:>10} {:>10} {:>14} {:>14}'.format("RXN: "+path+" ("+PES.units+")", "DE_"+options.spc, "DE", "DZPE", "DH_"+options.spc, "qh-DH_"+options.spc, "T.DS", "T.qh-DS", "DG(T)_"+options.spc, "qh-DG(T)_"+options.spc), thermodata=True)
                else:
                    log.Write("\n   " + '{:<39} {:>13} {:>13} {:>10} {:>13} {:>10} {:>10} {:>14} {:>14}'.format("RXN: "+path+" ("+PES.units+")", "DE_"+options.spc, "DE", "DZPE", "DH_"+options.spc, "T.DS", "T.qh-DS", "DG(T)_"+options.spc, "qh-DG(T)_"+options.spc), thermodata=True)
            log.Write("\n"+STARS)

            for j, e_abs in enumerate(PES.e_abs[i]):
                if options.QH:
                    species = [PES.spc_abs[i][j], PES.e_abs[i][j], PES.zpe_abs[i][j], PES.h_abs[i][j], PES.qh_abs[i][j], options.temperature * PES.s_abs[i][j], options.temperature * PES.qs_abs[i][j], PES.g_abs[i][j], PES.qhg_abs[i][j]]
                else:
                    species = [PES.spc_abs[i][j], PES.e_abs[i][j], PES.zpe_abs[i][j], PES.h_abs[i][j], options.temperature * PES.s_abs[i][j], options.temperature * PES.qs_abs[i][j], PES.g_abs[i][j], PES.qhg_abs[i][j]]
                relative = [species[x]-zero_vals[x] for x in range(len(zero_vals))]
                if PES.units == 'kJ/mol':
                    formatted_list = [J_TO_AU / 1000.0 * x for x in relative]
                else:
                    formatted_list = [KCAL_TO_AU * x for x in relative] # defaults to kcal/mol
                log.Write("\no  ")
                if options.spc is False:
                    formatted_list = formatted_list[1:]
                    if options.QH:
                        if PES.dps == 1:
                            log.Write('{:<39} {:13.1f} {:10.1f} {:13.1f} {:13.1f} {:10.1f} {:10.1f} {:13.1f} {:13.1f}'.format(PES.species[i][j], *formatted_list), thermodata=True)
                        if PES.dps == 2:
                            log.Write('{:<39} {:13.2f} {:10.2f} {:13.2f} {:13.2f} {:10.2f} {:10.2f} {:13.2f} {:13.2f}'.format(PES.species[i][j], *formatted_list), thermodata=True)
                    else:
                        if PES.dps == 1:
                            log.Write('{:<39} {:13.1f} {:10.1f} {:13.1f} {:10.1f} {:10.1f} {:13.1f} {:13.1f}'.format(PES.species[i][j], *formatted_list), thermodata=True)
                        if PES.dps == 2:
                            log.Write('{:<39} {:13.2f} {:10.2f} {:13.2f} {:10.2f} {:10.2f} {:13.2f} {:13.2f}'.format(PES.species[i][j], *formatted_list), thermodata=True)
                else:
                    if options.QH:
                        if PES.dps == 1:
                            log.Write('{:<39} {:13.1f} {:13.1f} {:10.1f} {:13.1f} {:13.1f} {:10.1f} {:10.1f} {:13.1f} {:13.1f}'.format(PES.species[i][j], *formatted_list), thermodata=True)
                        if PES.dps == 2:
                            log.Write('{:<39} {:13.1f} {:13.2f} {:10.2f} {:13.2f} {:13.2f} {:10.2f} {:10.2f} {:13.2f} {:13.2f}'.format(PES.species[i][j], *formatted_list), thermodata=True)
                    else:
                        if PES.dps == 1:
                            log.Write('{:<39} {:13.1f} {:13.1f} {:10.1f} {:13.1f} {:10.1f} {:10.1f} {:13.1f} {:13.1f}'.format(PES.species[i][j], *formatted_list), thermodata=True)
                        if PES.dps == 2:
                            log.Write('{:<39} {:13.1f} {:13.2f} {:10.2f} {:13.2f} {:10.2f} {:10.2f} {:13.2f} {:13.2f}'.format(PES.species[i][j], *formatted_list), thermodata=True)
                if PES.boltz != False:
                    boltz = [math.exp(-relative[1]*J_TO_AU/GAS_CONSTANT/options.temperature)/e_sum, math.exp(-relative[3]*J_TO_AU/GAS_CONSTANT/options.temperature)/h_sum, math.exp(-relative[6]*J_TO_AU/GAS_CONSTANT/options.temperature)/g_sum, math.exp(-relative[7]*J_TO_AU/GAS_CONSTANT/options.temperature)/qhg_sum]
                    selectivity = [boltz[x]*100.0 for x in range(len(boltz))]
                    log.Write("\n  "+'{:<39} {:13.2f}%{:24.2f}%{:35.2f}%{:13.2f}%'.format('', *selectivity))
                    sels.append(selectivity)

            if PES.boltz == 'ee' and len(sels) == 2:
                ee = [sels[0][x]-sels[1][x] for x in range(len(sels[0]))]
                if options.spc is False:
                    log.Write("\n"+STARS+"\n   "+'{:<39} {:13.1f}%{:24.1f}%{:35.1f}%{:13.1f}%'.format('ee (%)', *ee))
                else:
                    log.Write("\n"+STARS+"\n   "+'{:<39} {:27.1f} {:24.1f} {:35.1f} {:13.1f} '.format('ee (%)', *ee))
            log.Write("\n"+STARS+"\n")

    if options.ee:#compute enantiomeric excess
        EE_STARS = "   " + '*' * 67
        boltz_facs, weighted_free_energy, boltz_sum = get_boltz(files,thermo_data,clustering,options.temperature)
        rxn_name, ee, dd_free_energy = get_ee(files,boltz_facs,boltz_sum,options.temperature,log)
        log.Write("\n   " + '{:<39} {:>13} {:>13}'.format("Enantioselectivity" , "%ee", "ddG"), thermodata=True)
        log.Write("\n"+EE_STARS)
        log.Write("\no  ")
        log.Write('{:<39} {:13.2f} {:13.2f}'.format(rxn_name,ee,dd_free_energy), thermodata=True)
        log.Write("\n"+EE_STARS+"\n")

    # Close the log
    log.Finalize()
    if options.xyz:
        xyz.Finalize()

if __name__ == "__main__":
    main()<|MERGE_RESOLUTION|>--- conflicted
+++ resolved
@@ -149,12 +149,8 @@
         # List of frequencies and default values
         im_freq_cutoff, frequency_wn, im_frequency_wn, rotemp, linear_mol, link, freqloc, linkmax, symmno, self.cpu = 0.0, [], [], [0.0,0.0,0.0], 0, 0, 0, 0, 1, [0,0,0,0,0]
         linear_warning = ""
-<<<<<<< HEAD
         inverted_freqs = []
         with open(file) as f: 
-=======
-        with open(file) as f:
->>>>>>> d783b273
             g_output = f.readlines()
 
         # read any single point energies if requested
@@ -193,7 +189,6 @@
           	# Iterate over output: look out for low frequencies
             if line.strip().startswith('Frequencies -- '):
                 for i in range(2,5):
-<<<<<<< HEAD
                     try:
                         x = float(line.strip().split()[i])
                         # only deal with real frequencies
@@ -211,15 +206,6 @@
                                 im_frequency_wn.append(x)
                     except IndexError: 
                         pass
-=======
-                   try:
-                      x = float(line.strip().split()[i])
-                      #  only deal with real frequencies
-                      if x > 0.00: frequency_wn.append(x)
-                      if x < 0.00: im_frequency_wn.append(x)
-                   except IndexError:
-                       pass
->>>>>>> d783b273
             # For QM calculations look for SCF energies, last one will be the optimized energy
             elif line.strip().startswith('SCF Done:'):
                 self.scf_energy = float(line.strip().split()[4])
@@ -1453,13 +1439,8 @@
         sys.exit("\nWarning! No calculation output file specified to run with GoodVibes.\n")
 
     for file in files: # loop over all specified output files and compute thermochemistry
-<<<<<<< HEAD
         bbe = calc_bbe(file, options.QS, options.QH, options.S_freq_cutoff, options.H_freq_cutoff, options.temperature, 
                         options.conc, options.freq_scale_factor, options.freespace, options.spc, options.invert)
-=======
-        bbe = calc_bbe(file, options.QS, options.QH, options.S_freq_cutoff, options.H_freq_cutoff, options.temperature,
-                        options.conc, options.freq_scale_factor, options.freespace, options.spc)
->>>>>>> d783b273
         bbe_vals.append(bbe)
     
     # Check if user has chosen to make any low lying imaginary frequencies positive
@@ -1531,13 +1512,8 @@
                     xyz.Writetext('{:<39}'.format(os.path.splitext(os.path.basename(file))[0]))
                 if hasattr(xyzdata, 'CARTESIANS') and hasattr(xyzdata, 'ATOMTYPES'):
                     xyz.Writecoords(xyzdata.ATOMTYPES, xyzdata.CARTESIANS)
-<<<<<<< HEAD
             warning_linear = calc_bbe(file, options.QS, options.QH, options.S_freq_cutoff, options.H_freq_cutoff, options.temperature, 
                                         options.conc, options.freq_scale_factor, options.freespace, options.spc, options.invert)
-=======
-            warning_linear = calc_bbe(file, options.QS, options.QH, options.S_freq_cutoff, options.H_freq_cutoff, options.temperature,
-                                        options.conc, options.freq_scale_factor, options.freespace, options.spc)
->>>>>>> d783b273
             linear_warning = []
             linear_warning.append(warning_linear.linear_warning)
             if linear_warning == [['Warning! Potential invalid calculation of linear molecule from Gaussian.']]:
@@ -1699,13 +1675,8 @@
             charge_check = [sp_energy(file)[5] for file in files]
             multiplicity_check = []
             for file in files:
-<<<<<<< HEAD
                 multiplicity_calc = calc_bbe(file, options.QS, options.QH, options.S_freq_cutoff, options.H_freq_cutoff, options.temperature, 
                                                 options.conc, options.freq_scale_factor, options.freespace, options.spc, options.invert)
-=======
-                multiplicity_calc = calc_bbe(file, options.QS, options.QH, options.S_freq_cutoff, options.H_freq_cutoff, options.temperature,
-                                                options.conc, options.freq_scale_factor, options.freespace, options.spc)
->>>>>>> d783b273
                 multiplicity_check.append(str(int(multiplicity_calc.mult)))
             if all_same(charge_check) != False and all_same(multiplicity_check) != False:
                 log.Write("\no  Using charge and multiplicity "+charge_check[0]+ " " + multiplicity_check[0] + " in all the calculations.")
@@ -1756,12 +1727,8 @@
                 linear_fails_cart.append(linear_fails.CARTESIANS)
                 linear_fails_atom.append(linear_fails.ATOMTYPES)
                 linear_fails_files.append(file)
-<<<<<<< HEAD
                 frequency_get = calc_bbe(file, options.QS, options.QH, options.S_freq_cutoff, options.H_freq_cutoff, options.temperature, 
                                             options.conc, options.freq_scale_factor, options.freespace, options.spc, options.invert)
-=======
-                frequency_get = calc_bbe(file, options.QS, options.QH, options.S_freq_cutoff, options.H_freq_cutoff, options.temperature, options.conc, options.freq_scale_factor, options.freespace, options.spc)
->>>>>>> d783b273
                 frequency_list.append(frequency_get.frequency_wn)
                 im_frequency_list.append(frequency_get.im_frequency_wn)
             linear_fails_list.append(linear_fails_atom)
@@ -1883,109 +1850,6 @@
                         names_spc.append(name+'_'+options.spc+'.log')
                     elif os.path.exists(name+'_'+options.spc+'.out'):
                         names_spc.append(name+'_'+options.spc+'.out')
-<<<<<<< HEAD
-                        
-                    # Check program versions
-                    version_check_spc = [sp_energy(name)[2] for name in names_spc]
-                    if all_same(version_check_spc) != False:
-                        log.Write("\no  Using "+version_check_spc[0]+" in all the single-point corrections.")
-                    else:
-                        version_check_spc_print = "Caution! Different programs or versions found - " + version_check_spc[0] + " (" + names_spc[0]
-                        for i in range(len(version_check_spc)):
-                            if version_check_spc[i] == version_check_spc[0] and i != 0:
-                                version_check_spc_print += ", " + names_spc[i]
-                        version_check_spc_print += ")"
-                        for i in range(len(version_check_spc)):
-                            if version_check_spc[i] != version_check_spc[0] and i != 0:
-                                version_check_spc_print += ", " + version_check_spc[i] + " (" + names_spc[i] + ")"
-                        log.Write("\nx  " + version_check_spc_print + ".")
-                    solvent_check_spc = [sp_energy(name)[3] for name in names_spc]
-                    if all_same(solvent_check_spc) != False:
-                        log.Write("\no  Using "+solvent_check_spc[0]+" in all the single-point corrections.")
-                    else:
-                        solvent_check_spc_print = "Caution! Different solvation models found - " + solvent_check_spc[0] + " (" + names_spc[0]
-                        filtered_calcs_spc = []
-                        for i in range(len(solvent_check_spc)):
-                            if i != 0:
-                                filter_num_spc = 0
-                                for j in range(len(solvent_check_spc[0].replace("(",",").replace(")","").split(","))):
-                                    for k in range(len(solvent_check_spc[i].replace("(",",").replace(")","").split(","))):
-                                        if solvent_check_spc[0].replace("(",",").replace(")","").split(",")[j] == solvent_check_spc[i].replace("(",",").replace(")","").split(",")[k]:
-                                            filter_num_spc = filter_num_spc + 1
-                                            if filter_num_spc == len(solvent_check_spc[0].replace("(",",").replace(")","").split(",")):
-                                                solvent_check_spc_print += ", " + names_spc[i]
-                                                filtered_calcs_spc.append(solvent_check_spc[i])
-                        solvent_check_spc_print += ")"
-                        solvent_different_spc,file_different_spc = [],[]
-                        for i in range(len(solvent_check_spc)):
-                            if solvent_check_spc[i] != solvent_check_spc[0]:
-                                solvent_different_spc.append(solvent_check_spc[i])
-                                file_different_spc.append(names_spc[i])
-                        for i in range(len(solvent_different_spc)):
-                            for j in range(len(filtered_calcs_spc)):
-                                if solvent_different_spc[i] == filtered_calcs_spc[j]:
-                                    solvent_different_spc.remove(solvent_different_spc[i])
-                                    file_different_spc.remove(file_different_spc[i])
-                                    break
-                        for i in range(len(solvent_different_spc)):
-                            solvent_check_spc_print += ", " + solvent_different_spc[i] + " (" + file_different_spc[i] + ")"
-                        log.Write("\nx  " + solvent_check_spc_print + '.')
-                    l_o_t_spc = [level_of_theory(name) for name in names_spc]
-                    if all_same(l_o_t_spc) != False:
-                        log.Write("\no  Using "+l_o_t_spc[0]+" in all the single-point corrections.")
-                    elif all_same(l_o_t_spc) == False:
-                        l_o_t_spc_print = "Caution! Different levels of theory found - " + l_o_t_spc[0] + " (" + names_spc[0]
-                        for i in range(len(l_o_t_spc)):
-                            if l_o_t_spc[i] == l_o_t_spc[0] and i != 0:
-                                l_o_t_spc_print += ", " + names_spc[i]
-                        l_o_t_spc_print += ")"
-                        for i in range(len(l_o_t_spc)):
-                            if l_o_t_spc[i] != l_o_t_spc[0] and i != 0:
-                                l_o_t_spc_print += ", " + l_o_t_spc[i] + " (" + names_spc[i] + ")"
-                        log.Write("\nx  " + l_o_t_spc_print + '.')
-                    charge_spc_check = [sp_energy(name)[5] for name in names_spc]
-                    multiplicity_spc_check = []
-                    for name in names_spc:
-                         multiplicity_spc_calc = calc_bbe(name, options.QS, options.QH, options.S_freq_cutoff, options.H_freq_cutoff, options.temperature, 
-                                                            options.conc, options.freq_scale_factor, options.freespace, options.spc, options.invert)
-                         multiplicity_spc_check.append(str(int(multiplicity_spc_calc.mult)))
-                    if all_same(charge_spc_check) != False and all_same(multiplicity_spc_check) != False:
-                        log.Write("\no  Using charge and multiplicity "+charge_spc_check[0]+ " " + multiplicity_spc_check[0] + " in all the single-point corrections.")
-                    else:
-                        charge_spc_check_print = "Caution! Different charge and multiplicity found - " + charge_spc_check[0] + " " + multiplicity_spc_check[0] + " (" + names_spc[0]
-                        for i in range(len(charge_check)):
-                            if charge_spc_check[i] == charge_spc_check[0] and multiplicity_spc_check[i] == multiplicity_spc_check[0] and i != 0:
-                                charge_spc_check_print += ", " + names_spc[i]
-                        charge_spc_check_print += ")"
-                        for i in range(len(charge_spc_check)):
-                            if charge_spc_check[i] != charge_spc_check[0] or multiplicity_spc_check[i] != multiplicity_spc_check[0] and i != 0:
-                                charge_spc_check_print += ", " + charge_spc_check[i] + " " + multiplicity_spc_check[i] + " (" + names_spc[i] + ")"
-                        log.Write("\nx  " + charge_spc_check_print + '.')
-                    #Check if the geometries of freq calculations match their corresponding structures in single-point calculations
-                    geom_duplic_list,geom_duplic_list_spc,geom_duplic_cart,geom_duplic_files,geom_duplic_cart_spc,geom_duplic_files_spc = [],[],[],[],[],[]
-                    for file in files:
-                        geom_duplic = getoutData(file)
-                        geom_duplic_cart.append(geom_duplic.CARTESIANS)
-                        geom_duplic_files.append(file)
-                    geom_duplic_list.append(geom_duplic_cart)
-                    geom_duplic_list.append(geom_duplic_files)
-
-                       #geom_duplic_list.append(round(geom_duplic.CARTESIANS, 4))
-                    for name in names_spc:
-                        geom_duplic_spc = getoutData(name)
-                        geom_duplic_cart_spc.append(geom_duplic_spc.CARTESIANS)
-                        geom_duplic_files_spc.append(name)
-                    geom_duplic_list_spc.append(geom_duplic_cart_spc)
-                    geom_duplic_list_spc.append(geom_duplic_files_spc)
-                    spc_mismatching = "Caution! Potential differences found between frequency and single-point geometries -"
-                    for i in range(len(files)):
-                        if geom_duplic_list[0][i] == geom_duplic_list_spc[0][i]:
-                            i = i + 1
-                        else:
-                            spc_mismatching += ", " + geom_duplic_list[1][i]
-                    if spc_mismatching == "Caution! Potential differences found between frequency and single-point geometries -":
-                        log.Write("\no  No potential differences found between frequency and single-point geometries (based on input coordinates).")
-=======
 
                 # Check program versions
                 version_check_spc = [sp_energy(name)[2] for name in names_spc]
@@ -2083,7 +1947,6 @@
                 for i in range(len(files)):
                     if geom_duplic_list[0][i] == geom_duplic_list_spc[0][i]:
                         break
->>>>>>> d783b273
                     else:
                         spc_mismatching += ", " + geom_duplic_list[1][i]
                 if spc_mismatching == "Caution! Potential differences found between frequency and single-point geometries -":
@@ -2137,13 +2000,8 @@
             log.Write("\n"+STARS)
             for i in range(int(temperature_interval[0]), int(temperature_interval[1]+1), int(temperature_interval[2])): # run through the temperature range
                 temp, conc,linear_warning = float(i), ATMOS / GAS_CONSTANT / float(i),[]
-<<<<<<< HEAD
                 bbe = calc_bbe(file, options.QS, options.QH, options.S_freq_cutoff,options.H_freq_cutoff, temp, 
                                 conc, options.freq_scale_factor, options.freespace, options.spc, options.invert)
-=======
-                bbe = calc_bbe(file, options.QS, options.QH, options.S_freq_cutoff,options.H_freq_cutoff, temp,
-                                conc, options.freq_scale_factor, options.freespace, options.spc)
->>>>>>> d783b273
                 linear_warning.append(bbe.linear_warning)
                 if linear_warning == [['Warning! Potential invalid calculation of linear molecule from Gaussian.']]:
                     log.Write("\nx  ")
