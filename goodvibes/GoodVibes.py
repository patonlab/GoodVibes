--- conflicted
+++ resolved
@@ -482,15 +482,12 @@
             self.zpe = ZPE / J_TO_AU
             self.entropy = (Strans + Srot + h_Svib + Selec) / J_TO_AU
             self.qh_entropy = (Strans + Srot + qh_Svib + Selec) / J_TO_AU
-<<<<<<< HEAD
-=======
 
             #entropy correction for molecular cymmetry
             sym_entropy_correction = self.sym_correction()
             self.entropy += sym_entropy_correction
             self.qh_entropy += sym_entropy_correction
 
->>>>>>> 3b9644e0
             #Calculate Free Energy
             if QH:
                 self.gibbs_free_energy = self.enthalpy - temperature * self.entropy
