# GoodVibes changelog

<<<<<<< HEAD
=======
## 3.0.1
- Symmetry entropy correction included for Windows, macOS and Linux operating systems

>>>>>>> 4a719dd5
## 3.0.0 

2019-07-22

### Added

- Writes thermochemical data to .CSV
- Quasi-harmonic enthalpy correction implementation (applies to zeolitic systems, as per Head-Gordon et al.)
- Checks for similar level of theory, program version, solvation, 
    detection of potential duplicates, linear molecules, valid transition states,
    and empirical dispersion for frequency and single-point calculations
- Correction for entropy based on solvent molecule standard concentration 
- Correction to free energy related to multiple accessible conformers in potential energy surface
- Graphing of potential energy surface 
- Using temperature intervals with potential energy surface calculations
- Using temperature intervals with COSMO-RS interval calculations
<<<<<<< HEAD
- Correction to entropy related to molecular symmetry
=======
>>>>>>> 4a719dd5
- Selectivity calculations for %ee, er, dr
- Ability to convert low-lying imaginary frequencies to positive values
- Method for detecting duplicate structures, exclusion from potential further Boltzmann weighting

### Fixed

- Temperature interval works with single point calculation energy files

### Improved 

- Updated vibrational scaling-factors based on Truhlar's database
- More methods working better together
		- Can use --spc with --cosmo
		- Can use --spc with --cosmo_int
		- Can use --ti with --pes
		- Can use --ti with --spc
- Added more helpful/relevant error messages
- Minor Pythonic speed enhancements
- Test cases for implemented methods
- More comments!

## 2.0.3

2018-09-26

- Imaginary frequency analysis
- Boltzmann weighting
- Selectivity prediction from multiple structures
- Improved printing including CSV option
- Total CPU time from all calculations, including single points
- Single point corrections include Orca output
- reads COSMO-RS solvation free energies
- collected xyz output
- installation via pip install goodvibes
- installation via conda -c patonlab goodvibes

## 2.0.2

2018-05-16

### Fixed 

- run as python -m goodvibes

## 2.0.1

2017-09-04

### Added

- Supports external single point energies (Gaussian or Orca)
- Writes Cartesians to xyz file

## 1.0.2

2017-08-10

### Added

- Automatically detects level of theory and applies scaling-factor from Truhlar's database
- Supports linked jobs containing single point energies
- GoodVibes.py -h now prints out all available options

### Improved

- More pythonic
- Fixed monoatomic species
- Minor fixes to output formatting

<|MERGE_RESOLUTION|>--- conflicted
+++ resolved
@@ -1,11 +1,8 @@
 # GoodVibes changelog
 
-<<<<<<< HEAD
-=======
 ## 3.0.1
 - Symmetry entropy correction included for Windows, macOS and Linux operating systems
 
->>>>>>> 4a719dd5
 ## 3.0.0 
 
 2019-07-22
@@ -22,10 +19,7 @@
 - Graphing of potential energy surface 
 - Using temperature intervals with potential energy surface calculations
 - Using temperature intervals with COSMO-RS interval calculations
-<<<<<<< HEAD
 - Correction to entropy related to molecular symmetry
-=======
->>>>>>> 4a719dd5
 - Selectivity calculations for %ee, er, dr
 - Ability to convert low-lying imaginary frequencies to positive values
 - Method for detecting duplicate structures, exclusion from potential further Boltzmann weighting
